--- conflicted
+++ resolved
@@ -5834,8 +5834,6 @@
 #ifdef CONFIG_CGROUP_BPF
 int cgroup_bpf_attach(struct cgroup *cgrp, struct bpf_prog *prog,
 		      enum bpf_attach_type type, u32 flags)
-<<<<<<< HEAD
-=======
 {
 	int ret;
 
@@ -5856,28 +5854,6 @@
 }
 int cgroup_bpf_query(struct cgroup *cgrp, const union bpf_attr *attr,
 		     union bpf_attr __user *uattr)
->>>>>>> 904e14fb
-{
-	int ret;
-
-	mutex_lock(&cgroup_mutex);
-<<<<<<< HEAD
-	ret = __cgroup_bpf_attach(cgrp, prog, type, flags);
-	mutex_unlock(&cgroup_mutex);
-	return ret;
-}
-int cgroup_bpf_detach(struct cgroup *cgrp, struct bpf_prog *prog,
-		      enum bpf_attach_type type, u32 flags)
-{
-	int ret;
-
-	mutex_lock(&cgroup_mutex);
-	ret = __cgroup_bpf_detach(cgrp, prog, type, flags);
-	mutex_unlock(&cgroup_mutex);
-	return ret;
-}
-int cgroup_bpf_query(struct cgroup *cgrp, const union bpf_attr *attr,
-		     union bpf_attr __user *uattr)
 {
 	int ret;
 
@@ -5886,12 +5862,6 @@
 	mutex_unlock(&cgroup_mutex);
 	return ret;
 }
-=======
-	ret = __cgroup_bpf_query(cgrp, attr, uattr);
-	mutex_unlock(&cgroup_mutex);
-	return ret;
-}
->>>>>>> 904e14fb
 #endif /* CONFIG_CGROUP_BPF */
 
 #ifdef CONFIG_SYSFS
