--- conflicted
+++ resolved
@@ -453,15 +453,7 @@
 	if (can_reserve) {
 		for_each_msi_entry(desc, dev) {
 			irq_data = irq_domain_get_irq_data(domain, desc->irq);
-<<<<<<< HEAD
-			ret = irq_domain_activate_irq(irq_data, true);
-			if (ret)
-				goto cleanup;
-			if (info->flags & MSI_FLAG_MUST_REACTIVATE)
-				irqd_clr_activated(irq_data);
-=======
 			irqd_clr_activated(irq_data);
->>>>>>> 904e14fb
 		}
 	}
 	return 0;
