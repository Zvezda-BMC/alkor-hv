--- conflicted
+++ resolved
@@ -1977,7 +1977,6 @@
 		return;
 
 	raw_spin_lock(&rq->rd->rto_lock);
-<<<<<<< HEAD
 
 	/*
 	 * The rto_cpu is updated under the lock, if it has a valid cpu
@@ -1988,18 +1987,6 @@
 	if (rq->rd->rto_cpu < 0)
 		cpu = rto_next_cpu(rq);
 
-=======
-
-	/*
-	 * The rto_cpu is updated under the lock, if it has a valid cpu
-	 * then the IPI is still running and will continue due to the
-	 * update to loop_next, and nothing needs to be done here.
-	 * Otherwise it is finishing up and an ipi needs to be sent.
-	 */
-	if (rq->rd->rto_cpu < 0)
-		cpu = rto_next_cpu(rq);
-
->>>>>>> 904e14fb
 	raw_spin_unlock(&rq->rd->rto_lock);
 
 	rto_start_unlock(&rq->rd->rto_loop_start);
