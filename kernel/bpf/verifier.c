--- conflicted
+++ resolved
@@ -978,8 +978,6 @@
 	return __is_pointer_value(env->allow_ptr_leaks, cur_regs(env) + regno);
 }
 
-<<<<<<< HEAD
-=======
 static bool is_ctx_reg(struct bpf_verifier_env *env, int regno)
 {
 	const struct bpf_reg_state *reg = cur_regs(env) + regno;
@@ -987,7 +985,6 @@
 	return reg->type == PTR_TO_CTX;
 }
 
->>>>>>> 904e14fb
 static int check_pkt_ptr_alignment(struct bpf_verifier_env *env,
 				   const struct bpf_reg_state *reg,
 				   int off, int size, bool strict)
@@ -1080,8 +1077,6 @@
 	}
 	return check_generic_ptr_alignment(env, reg, pointer_desc, off, size,
 					   strict);
-<<<<<<< HEAD
-=======
 }
 
 /* truncate register to smaller size (in bytes)
@@ -1105,7 +1100,6 @@
 	}
 	reg->smin_value = reg->umin_value;
 	reg->smax_value = reg->umax_value;
->>>>>>> 904e14fb
 }
 
 /* check whether memory at (regno + off) is accessible for t = (read | write)
@@ -1241,13 +1235,7 @@
 	if (!err && size < BPF_REG_SIZE && value_regno >= 0 && t == BPF_READ &&
 	    regs[value_regno].type == SCALAR_VALUE) {
 		/* b/h/w load zero-extends, mark upper bits as known 0 */
-<<<<<<< HEAD
-		regs[value_regno].var_off =
-			tnum_cast(regs[value_regno].var_off, size);
-		__update_reg_bounds(&regs[value_regno]);
-=======
 		coerce_reg_to_size(&regs[value_regno], size);
->>>>>>> 904e14fb
 	}
 	return err;
 }
@@ -1274,15 +1262,12 @@
 
 	if (is_pointer_value(env, insn->src_reg)) {
 		verbose(env, "R%d leaks addr into mem\n", insn->src_reg);
-<<<<<<< HEAD
-=======
 		return -EACCES;
 	}
 
 	if (is_ctx_reg(env, insn->dst_reg)) {
 		verbose(env, "BPF_XADD stores into R%d context is not allowed\n",
 			insn->dst_reg);
->>>>>>> 904e14fb
 		return -EACCES;
 	}
 
@@ -1910,19 +1895,6 @@
 
 	dst_reg = &regs[dst];
 
-<<<<<<< HEAD
-	if (WARN_ON_ONCE(known && (smin_val != smax_val))) {
-		print_verifier_state(env, env->cur_state);
-		verbose(env,
-			"verifier internal error: known but bad sbounds\n");
-		return -EINVAL;
-	}
-	if (WARN_ON_ONCE(known && (umin_val != umax_val))) {
-		print_verifier_state(env, env->cur_state);
-		verbose(env,
-			"verifier internal error: known but bad ubounds\n");
-		return -EINVAL;
-=======
 	if ((known && (smin_val != smax_val || umin_val != umax_val)) ||
 	    smin_val > smax_val || umin_val > umax_val) {
 		/* Taint dst register if offset had invalid bounds derived from
@@ -1930,42 +1902,17 @@
 		 */
 		__mark_reg_unknown(dst_reg);
 		return 0;
->>>>>>> 904e14fb
 	}
 
 	if (BPF_CLASS(insn->code) != BPF_ALU64) {
 		/* 32-bit ALU ops on pointers produce (meaningless) scalars */
-<<<<<<< HEAD
-		if (!env->allow_ptr_leaks)
-			verbose(env,
-				"R%d 32-bit pointer arithmetic prohibited\n",
-				dst);
-=======
 		verbose(env,
 			"R%d 32-bit pointer arithmetic prohibited\n",
 			dst);
->>>>>>> 904e14fb
 		return -EACCES;
 	}
 
 	if (ptr_reg->type == PTR_TO_MAP_VALUE_OR_NULL) {
-<<<<<<< HEAD
-		if (!env->allow_ptr_leaks)
-			verbose(env, "R%d pointer arithmetic on PTR_TO_MAP_VALUE_OR_NULL prohibited, null-check it first\n",
-				dst);
-		return -EACCES;
-	}
-	if (ptr_reg->type == CONST_PTR_TO_MAP) {
-		if (!env->allow_ptr_leaks)
-			verbose(env, "R%d pointer arithmetic on CONST_PTR_TO_MAP prohibited\n",
-				dst);
-		return -EACCES;
-	}
-	if (ptr_reg->type == PTR_TO_PACKET_END) {
-		if (!env->allow_ptr_leaks)
-			verbose(env, "R%d pointer arithmetic on PTR_TO_PACKET_END prohibited\n",
-				dst);
-=======
 		verbose(env, "R%d pointer arithmetic on PTR_TO_MAP_VALUE_OR_NULL prohibited, null-check it first\n",
 			dst);
 		return -EACCES;
@@ -1978,7 +1925,6 @@
 	if (ptr_reg->type == PTR_TO_PACKET_END) {
 		verbose(env, "R%d pointer arithmetic on PTR_TO_PACKET_END prohibited\n",
 			dst);
->>>>>>> 904e14fb
 		return -EACCES;
 	}
 
@@ -2045,14 +1991,8 @@
 	case BPF_SUB:
 		if (dst_reg == off_reg) {
 			/* scalar -= pointer.  Creates an unknown scalar */
-<<<<<<< HEAD
-			if (!env->allow_ptr_leaks)
-				verbose(env, "R%d tried to subtract pointer from scalar\n",
-					dst);
-=======
 			verbose(env, "R%d tried to subtract pointer from scalar\n",
 				dst);
->>>>>>> 904e14fb
 			return -EACCES;
 		}
 		/* We don't allow subtraction from FP, because (according to
@@ -2060,14 +2000,8 @@
 		 * be able to deal with it.
 		 */
 		if (ptr_reg->type == PTR_TO_STACK) {
-<<<<<<< HEAD
-			if (!env->allow_ptr_leaks)
-				verbose(env, "R%d subtraction from stack pointer prohibited\n",
-					dst);
-=======
 			verbose(env, "R%d subtraction from stack pointer prohibited\n",
 				dst);
->>>>>>> 904e14fb
 			return -EACCES;
 		}
 		if (known && (ptr_reg->off - smin_val ==
@@ -2116,21 +2050,6 @@
 	case BPF_AND:
 	case BPF_OR:
 	case BPF_XOR:
-<<<<<<< HEAD
-		/* bitwise ops on pointers are troublesome, prohibit for now.
-		 * (However, in principle we could allow some cases, e.g.
-		 * ptr &= ~3 which would reduce min_value by 3.)
-		 */
-		if (!env->allow_ptr_leaks)
-			verbose(env, "R%d bitwise operator %s on pointer prohibited\n",
-				dst, bpf_alu_string[opcode >> 4]);
-		return -EACCES;
-	default:
-		/* other operators (e.g. MUL,LSH) produce non-pointer results */
-		if (!env->allow_ptr_leaks)
-			verbose(env, "R%d pointer arithmetic with %s operator prohibited\n",
-				dst, bpf_alu_string[opcode >> 4]);
-=======
 		/* bitwise ops on pointers are troublesome, prohibit. */
 		verbose(env, "R%d bitwise operator %s on pointer prohibited\n",
 			dst, bpf_alu_string[opcode >> 4]);
@@ -2139,7 +2058,6 @@
 		/* other operators (e.g. MUL,LSH) produce non-pointer results */
 		verbose(env, "R%d pointer arithmetic with %s operator prohibited\n",
 			dst, bpf_alu_string[opcode >> 4]);
->>>>>>> 904e14fb
 		return -EACCES;
 	}
 
@@ -2417,16 +2335,6 @@
 				 * an arbitrary scalar. Disallow all math except
 				 * pointer subtraction
 				 */
-<<<<<<< HEAD
-				if (!env->allow_ptr_leaks) {
-					verbose(env, "R%d pointer %s pointer prohibited\n",
-						insn->dst_reg,
-						bpf_alu_string[opcode >> 4]);
-					return -EACCES;
-				}
-				mark_reg_unknown(env, regs, insn->dst_reg);
-				return 0;
-=======
 				if (opcode == BPF_SUB){
 					mark_reg_unknown(env, regs, insn->dst_reg);
 					return 0;
@@ -2435,7 +2343,6 @@
 					insn->dst_reg,
 					bpf_alu_string[opcode >> 4]);
 				return -EACCES;
->>>>>>> 904e14fb
 			} else {
 				/* scalar += pointer
 				 * This is legal, but we have to reverse our
@@ -2555,14 +2462,7 @@
 					return -EACCES;
 				}
 				mark_reg_unknown(env, regs, insn->dst_reg);
-<<<<<<< HEAD
-				/* high 32 bits are known zero. */
-				regs[insn->dst_reg].var_off = tnum_cast(
-						regs[insn->dst_reg].var_off, 4);
-				__update_reg_bounds(&regs[insn->dst_reg]);
-=======
 				coerce_reg_to_size(&regs[insn->dst_reg], 4);
->>>>>>> 904e14fb
 			}
 		} else {
 			/* case: R = imm
@@ -2608,14 +2508,11 @@
 		if ((opcode == BPF_MOD || opcode == BPF_DIV) &&
 		    BPF_SRC(insn->code) == BPF_K && insn->imm == 0) {
 			verbose(env, "div by zero\n");
-<<<<<<< HEAD
-=======
 			return -EINVAL;
 		}
 
 		if (opcode == BPF_ARSH && BPF_CLASS(insn->code) != BPF_ALU64) {
 			verbose(env, "BPF_ARSH not supported for 32 bit ALU\n");
->>>>>>> 904e14fb
 			return -EINVAL;
 		}
 
@@ -2974,103 +2871,7 @@
 		if (state->stack[i].slot_type[0] != STACK_SPILL)
 			continue;
 		mark_map_reg(&state->stack[i].spilled_ptr, 0, id, is_null);
-<<<<<<< HEAD
-=======
-	}
-}
-
-static bool try_match_pkt_pointers(const struct bpf_insn *insn,
-				   struct bpf_reg_state *dst_reg,
-				   struct bpf_reg_state *src_reg,
-				   struct bpf_verifier_state *this_branch,
-				   struct bpf_verifier_state *other_branch)
-{
-	if (BPF_SRC(insn->code) != BPF_X)
-		return false;
-
-	switch (BPF_OP(insn->code)) {
-	case BPF_JGT:
-		if ((dst_reg->type == PTR_TO_PACKET &&
-		     src_reg->type == PTR_TO_PACKET_END) ||
-		    (dst_reg->type == PTR_TO_PACKET_META &&
-		     reg_is_init_pkt_pointer(src_reg, PTR_TO_PACKET))) {
-			/* pkt_data' > pkt_end, pkt_meta' > pkt_data */
-			find_good_pkt_pointers(this_branch, dst_reg,
-					       dst_reg->type, false);
-		} else if ((dst_reg->type == PTR_TO_PACKET_END &&
-			    src_reg->type == PTR_TO_PACKET) ||
-			   (reg_is_init_pkt_pointer(dst_reg, PTR_TO_PACKET) &&
-			    src_reg->type == PTR_TO_PACKET_META)) {
-			/* pkt_end > pkt_data', pkt_data > pkt_meta' */
-			find_good_pkt_pointers(other_branch, src_reg,
-					       src_reg->type, true);
-		} else {
-			return false;
-		}
-		break;
-	case BPF_JLT:
-		if ((dst_reg->type == PTR_TO_PACKET &&
-		     src_reg->type == PTR_TO_PACKET_END) ||
-		    (dst_reg->type == PTR_TO_PACKET_META &&
-		     reg_is_init_pkt_pointer(src_reg, PTR_TO_PACKET))) {
-			/* pkt_data' < pkt_end, pkt_meta' < pkt_data */
-			find_good_pkt_pointers(other_branch, dst_reg,
-					       dst_reg->type, true);
-		} else if ((dst_reg->type == PTR_TO_PACKET_END &&
-			    src_reg->type == PTR_TO_PACKET) ||
-			   (reg_is_init_pkt_pointer(dst_reg, PTR_TO_PACKET) &&
-			    src_reg->type == PTR_TO_PACKET_META)) {
-			/* pkt_end < pkt_data', pkt_data > pkt_meta' */
-			find_good_pkt_pointers(this_branch, src_reg,
-					       src_reg->type, false);
-		} else {
-			return false;
-		}
-		break;
-	case BPF_JGE:
-		if ((dst_reg->type == PTR_TO_PACKET &&
-		     src_reg->type == PTR_TO_PACKET_END) ||
-		    (dst_reg->type == PTR_TO_PACKET_META &&
-		     reg_is_init_pkt_pointer(src_reg, PTR_TO_PACKET))) {
-			/* pkt_data' >= pkt_end, pkt_meta' >= pkt_data */
-			find_good_pkt_pointers(this_branch, dst_reg,
-					       dst_reg->type, true);
-		} else if ((dst_reg->type == PTR_TO_PACKET_END &&
-			    src_reg->type == PTR_TO_PACKET) ||
-			   (reg_is_init_pkt_pointer(dst_reg, PTR_TO_PACKET) &&
-			    src_reg->type == PTR_TO_PACKET_META)) {
-			/* pkt_end >= pkt_data', pkt_data >= pkt_meta' */
-			find_good_pkt_pointers(other_branch, src_reg,
-					       src_reg->type, false);
-		} else {
-			return false;
-		}
-		break;
-	case BPF_JLE:
-		if ((dst_reg->type == PTR_TO_PACKET &&
-		     src_reg->type == PTR_TO_PACKET_END) ||
-		    (dst_reg->type == PTR_TO_PACKET_META &&
-		     reg_is_init_pkt_pointer(src_reg, PTR_TO_PACKET))) {
-			/* pkt_data' <= pkt_end, pkt_meta' <= pkt_data */
-			find_good_pkt_pointers(other_branch, dst_reg,
-					       dst_reg->type, false);
-		} else if ((dst_reg->type == PTR_TO_PACKET_END &&
-			    src_reg->type == PTR_TO_PACKET) ||
-			   (reg_is_init_pkt_pointer(dst_reg, PTR_TO_PACKET) &&
-			    src_reg->type == PTR_TO_PACKET_META)) {
-			/* pkt_end <= pkt_data', pkt_data <= pkt_meta' */
-			find_good_pkt_pointers(this_branch, src_reg,
-					       src_reg->type, true);
-		} else {
-			return false;
-		}
-		break;
-	default:
-		return false;
->>>>>>> 904e14fb
-	}
-
-	return true;
+	}
 }
 
 static bool try_match_pkt_pointers(const struct bpf_insn *insn,
