--- conflicted
+++ resolved
@@ -1057,11 +1057,7 @@
 }
 EXPORT_SYMBOL_GPL(bpf_prog_inc_not_zero);
 
-<<<<<<< HEAD
-static bool bpf_prog_get_ok(struct bpf_prog *prog,
-=======
 bool bpf_prog_get_ok(struct bpf_prog *prog,
->>>>>>> 904e14fb
 			    enum bpf_prog_type *attach_type, bool attach_drv)
 {
 	/* not an attachment, just a refcount inc, always allow */
