--- conflicted
+++ resolved
@@ -456,13 +456,10 @@
  * transactions. The drm_dp_aux_register_i2c_bus() function registers an
  * I2C adapter that can be passed to drm_probe_ddc(). Upon removal, drivers
  * should call drm_dp_aux_unregister_i2c_bus() to remove the I2C adapter.
-<<<<<<< HEAD
-=======
  *
  * Note that the aux helper code assumes that the .transfer() function
  * only modifies the reply field of the drm_dp_aux_msg structure.  The
  * retry logic and i2c helpers assume this is the case.
->>>>>>> f58b8487
  */
 struct drm_dp_aux {
 	const char *name;
