--- conflicted
+++ resolved
@@ -143,20 +143,12 @@
 			ret = i2c_smbus_read_byte_data(client, TMP421_TEMP_MSB[i]);
 			if (ret < 0)
 				goto exit;
-<<<<<<< HEAD
-			data->temp[i] = ret << 8;
-=======
 			data->channel[i].temp = ret << 8;
->>>>>>> df0cc57e
 
 			ret = i2c_smbus_read_byte_data(client, TMP421_TEMP_LSB[i]);
 			if (ret < 0)
 				goto exit;
-<<<<<<< HEAD
-			data->temp[i] |= ret;
-=======
 			data->channel[i].temp |= ret;
->>>>>>> df0cc57e
 		}
 		data->last_updated = jiffies;
 		data->valid = true;
@@ -166,17 +158,11 @@
 	mutex_unlock(&data->update_lock);
 
 	if (ret < 0) {
-<<<<<<< HEAD
-		data->valid = 0;
-=======
 		data->valid = false;
->>>>>>> df0cc57e
 		return ret;
 	}
 
 	return 0;
-<<<<<<< HEAD
-=======
 }
 
 static int tmp421_enable_channels(struct tmp421_data *data)
@@ -205,7 +191,6 @@
 		dev_err(dev, "error writing register, can't disable channels\n");
 
 	return err;
->>>>>>> df0cc57e
 }
 
 static int tmp421_read(struct device *dev, enum hwmon_sensor_types type,
@@ -220,13 +205,9 @@
 
 	switch (attr) {
 	case hwmon_temp_input:
-<<<<<<< HEAD
-		*val = temp_from_raw(tmp421->temp[channel],
-=======
 		if (!tmp421->channel[channel].enabled)
 			return -ENODATA;
 		*val = temp_from_raw(tmp421->channel[channel].temp,
->>>>>>> df0cc57e
 				     tmp421->config & TMP421_CONFIG_RANGE);
 		return 0;
 	case hwmon_temp_fault:
@@ -236,14 +217,10 @@
 		 * Any of OPEN or /PVLD bits indicate a hardware mulfunction
 		 * and the conversion result may be incorrect
 		 */
-<<<<<<< HEAD
-		*val = !!(tmp421->temp[channel] & 0x03);
-=======
 		*val = !!(tmp421->channel[channel].temp & 0x03);
 		return 0;
 	case hwmon_temp_enable:
 		*val = tmp421->channel[channel].enabled;
->>>>>>> df0cc57e
 		return 0;
 	default:
 		return -EOPNOTSUPP;
