/**
 * \file drm_irq.c
 * IRQ support
 *
 * \author Rickard E. (Rik) Faith <faith@valinux.com>
 * \author Gareth Hughes <gareth@valinux.com>
 */

/*
 * Created: Fri Mar 19 14:30:16 1999 by faith@valinux.com
 *
 * Copyright 1999, 2000 Precision Insight, Inc., Cedar Park, Texas.
 * Copyright 2000 VA Linux Systems, Inc., Sunnyvale, California.
 * All Rights Reserved.
 *
 * Permission is hereby granted, free of charge, to any person obtaining a
 * copy of this software and associated documentation files (the "Software"),
 * to deal in the Software without restriction, including without limitation
 * the rights to use, copy, modify, merge, publish, distribute, sublicense,
 * and/or sell copies of the Software, and to permit persons to whom the
 * Software is furnished to do so, subject to the following conditions:
 *
 * The above copyright notice and this permission notice (including the next
 * paragraph) shall be included in all copies or substantial portions of the
 * Software.
 *
 * THE SOFTWARE IS PROVIDED "AS IS", WITHOUT WARRANTY OF ANY KIND, EXPRESS OR
 * IMPLIED, INCLUDING BUT NOT LIMITED TO THE WARRANTIES OF MERCHANTABILITY,
 * FITNESS FOR A PARTICULAR PURPOSE AND NONINFRINGEMENT.  IN NO EVENT SHALL
 * VA LINUX SYSTEMS AND/OR ITS SUPPLIERS BE LIABLE FOR ANY CLAIM, DAMAGES OR
 * OTHER LIABILITY, WHETHER IN AN ACTION OF CONTRACT, TORT OR OTHERWISE,
 * ARISING FROM, OUT OF OR IN CONNECTION WITH THE SOFTWARE OR THE USE OR
 * OTHER DEALINGS IN THE SOFTWARE.
 */

#include "drmP.h"

#include <linux/interrupt.h>	/* For task queue support */

/**
 * Get interrupt from bus id.
 *
 * \param inode device inode.
 * \param file_priv DRM file private.
 * \param cmd command.
 * \param arg user argument, pointing to a drm_irq_busid structure.
 * \return zero on success or a negative number on failure.
 *
 * Finds the PCI device with the specified bus id and gets its IRQ number.
 * This IOCTL is deprecated, and will now return EINVAL for any busid not equal
 * to that of the device that this DRM instance attached to.
 */
int drm_irq_by_busid(struct drm_device *dev, void *data,
		     struct drm_file *file_priv)
{
	struct drm_irq_busid *p = data;

	if (!drm_core_check_feature(dev, DRIVER_HAVE_IRQ))
		return -EINVAL;

	if ((p->busnum >> 8) != drm_get_pci_domain(dev) ||
	    (p->busnum & 0xff) != dev->pdev->bus->number ||
	    p->devnum != PCI_SLOT(dev->pdev->devfn) || p->funcnum != PCI_FUNC(dev->pdev->devfn))
		return -EINVAL;

	p->irq = dev->pdev->irq;

	DRM_DEBUG("%d:%d:%d => IRQ %d\n", p->busnum, p->devnum, p->funcnum,
		  p->irq);

	return 0;
}

static void vblank_disable_fn(unsigned long arg)
{
	struct drm_device *dev = (struct drm_device *)arg;
	unsigned long irqflags;
	int i;

	if (!dev->vblank_disable_allowed)
		return;

	for (i = 0; i < dev->num_crtcs; i++) {
		spin_lock_irqsave(&dev->vbl_lock, irqflags);
		if (atomic_read(&dev->vblank_refcount[i]) == 0 &&
		    dev->vblank_enabled[i]) {
			DRM_DEBUG("disabling vblank on crtc %d\n", i);
			dev->last_vblank[i] =
				dev->driver->get_vblank_counter(dev, i);
			dev->driver->disable_vblank(dev, i);
			dev->vblank_enabled[i] = 0;
		}
		spin_unlock_irqrestore(&dev->vbl_lock, irqflags);
	}
}

<<<<<<< HEAD
static void drm_vblank_cleanup(struct drm_device *dev)
=======
void drm_vblank_cleanup(struct drm_device *dev)
>>>>>>> c07f62e5
{
	/* Bail if the driver didn't call drm_vblank_init() */
	if (dev->num_crtcs == 0)
		return;

	del_timer(&dev->vblank_disable_timer);

	vblank_disable_fn((unsigned long)dev);

	drm_free(dev->vbl_queue, sizeof(*dev->vbl_queue) * dev->num_crtcs,
		 DRM_MEM_DRIVER);
	drm_free(dev->vbl_sigs, sizeof(*dev->vbl_sigs) * dev->num_crtcs,
		 DRM_MEM_DRIVER);
	drm_free(dev->_vblank_count, sizeof(*dev->_vblank_count) *
		 dev->num_crtcs, DRM_MEM_DRIVER);
	drm_free(dev->vblank_refcount, sizeof(*dev->vblank_refcount) *
		 dev->num_crtcs, DRM_MEM_DRIVER);
	drm_free(dev->vblank_enabled, sizeof(*dev->vblank_enabled) *
		 dev->num_crtcs, DRM_MEM_DRIVER);
	drm_free(dev->last_vblank, sizeof(*dev->last_vblank) * dev->num_crtcs,
		 DRM_MEM_DRIVER);
	drm_free(dev->vblank_inmodeset, sizeof(*dev->vblank_inmodeset) *
		 dev->num_crtcs, DRM_MEM_DRIVER);

	dev->num_crtcs = 0;
}

int drm_vblank_init(struct drm_device *dev, int num_crtcs)
{
	int i, ret = -ENOMEM;

	setup_timer(&dev->vblank_disable_timer, vblank_disable_fn,
		    (unsigned long)dev);
	spin_lock_init(&dev->vbl_lock);
	atomic_set(&dev->vbl_signal_pending, 0);
	dev->num_crtcs = num_crtcs;

	dev->vbl_queue = drm_alloc(sizeof(wait_queue_head_t) * num_crtcs,
				   DRM_MEM_DRIVER);
	if (!dev->vbl_queue)
		goto err;

	dev->vbl_sigs = drm_alloc(sizeof(struct list_head) * num_crtcs,
				  DRM_MEM_DRIVER);
	if (!dev->vbl_sigs)
		goto err;

	dev->_vblank_count = drm_alloc(sizeof(atomic_t) * num_crtcs,
				      DRM_MEM_DRIVER);
	if (!dev->_vblank_count)
		goto err;

	dev->vblank_refcount = drm_alloc(sizeof(atomic_t) * num_crtcs,
					 DRM_MEM_DRIVER);
	if (!dev->vblank_refcount)
		goto err;

	dev->vblank_enabled = drm_calloc(num_crtcs, sizeof(int),
					 DRM_MEM_DRIVER);
	if (!dev->vblank_enabled)
		goto err;

	dev->last_vblank = drm_calloc(num_crtcs, sizeof(u32), DRM_MEM_DRIVER);
	if (!dev->last_vblank)
		goto err;

	dev->vblank_inmodeset = drm_calloc(num_crtcs, sizeof(int),
					 DRM_MEM_DRIVER);
	if (!dev->vblank_inmodeset)
		goto err;

	/* Zero per-crtc vblank stuff */
	for (i = 0; i < num_crtcs; i++) {
		init_waitqueue_head(&dev->vbl_queue[i]);
		INIT_LIST_HEAD(&dev->vbl_sigs[i]);
		atomic_set(&dev->_vblank_count[i], 0);
		atomic_set(&dev->vblank_refcount[i], 0);
	}

	dev->vblank_disable_allowed = 0;

	return 0;

err:
	drm_vblank_cleanup(dev);
	return ret;
}
EXPORT_SYMBOL(drm_vblank_init);

/**
 * Install IRQ handler.
 *
 * \param dev DRM device.
 *
 * Initializes the IRQ related data. Installs the handler, calling the driver
 * \c drm_driver_irq_preinstall() and \c drm_driver_irq_postinstall() functions
 * before and after the installation.
 */
int drm_irq_install(struct drm_device *dev)
{
	int ret = 0;
	unsigned long sh_flags = 0;

	if (!drm_core_check_feature(dev, DRIVER_HAVE_IRQ))
		return -EINVAL;

	if (dev->pdev->irq == 0)
		return -EINVAL;

	mutex_lock(&dev->struct_mutex);

	/* Driver must have been initialized */
	if (!dev->dev_private) {
		mutex_unlock(&dev->struct_mutex);
		return -EINVAL;
	}

	if (dev->irq_enabled) {
		mutex_unlock(&dev->struct_mutex);
		return -EBUSY;
	}
	dev->irq_enabled = 1;
	mutex_unlock(&dev->struct_mutex);

	DRM_DEBUG("irq=%d\n", dev->pdev->irq);

	/* Before installing handler */
	dev->driver->irq_preinstall(dev);

	/* Install handler */
	if (drm_core_check_feature(dev, DRIVER_IRQ_SHARED))
		sh_flags = IRQF_SHARED;

	ret = request_irq(drm_dev_to_irq(dev), dev->driver->irq_handler,
			  sh_flags, dev->devname, dev);

	if (ret < 0) {
		mutex_lock(&dev->struct_mutex);
		dev->irq_enabled = 0;
		mutex_unlock(&dev->struct_mutex);
		return ret;
	}

	/* After installing handler */
	ret = dev->driver->irq_postinstall(dev);
	if (ret < 0) {
		mutex_lock(&dev->struct_mutex);
		dev->irq_enabled = 0;
		mutex_unlock(&dev->struct_mutex);
	}

	return ret;
}
EXPORT_SYMBOL(drm_irq_install);

/**
 * Uninstall the IRQ handler.
 *
 * \param dev DRM device.
 *
 * Calls the driver's \c drm_driver_irq_uninstall() function, and stops the irq.
 */
int drm_irq_uninstall(struct drm_device * dev)
{
	int irq_enabled;

	if (!drm_core_check_feature(dev, DRIVER_HAVE_IRQ))
		return -EINVAL;

	mutex_lock(&dev->struct_mutex);
	irq_enabled = dev->irq_enabled;
	dev->irq_enabled = 0;
	mutex_unlock(&dev->struct_mutex);

	if (!irq_enabled)
		return -EINVAL;

	DRM_DEBUG("irq=%d\n", dev->pdev->irq);

	dev->driver->irq_uninstall(dev);

	free_irq(dev->pdev->irq, dev);
<<<<<<< HEAD

	drm_vblank_cleanup(dev);

	dev->locked_tasklet_func = NULL;
=======
>>>>>>> c07f62e5

	return 0;
}
EXPORT_SYMBOL(drm_irq_uninstall);

/**
 * IRQ control ioctl.
 *
 * \param inode device inode.
 * \param file_priv DRM file private.
 * \param cmd command.
 * \param arg user argument, pointing to a drm_control structure.
 * \return zero on success or a negative number on failure.
 *
 * Calls irq_install() or irq_uninstall() according to \p arg.
 */
int drm_control(struct drm_device *dev, void *data,
		struct drm_file *file_priv)
{
	struct drm_control *ctl = data;

	/* if we haven't irq we fallback for compatibility reasons - this used to be a separate function in drm_dma.h */


	switch (ctl->func) {
	case DRM_INST_HANDLER:
		if (!drm_core_check_feature(dev, DRIVER_HAVE_IRQ))
			return 0;
		if (dev->if_version < DRM_IF_VERSION(1, 2) &&
		    ctl->irq != dev->pdev->irq)
			return -EINVAL;
		return drm_irq_install(dev);
	case DRM_UNINST_HANDLER:
		if (!drm_core_check_feature(dev, DRIVER_HAVE_IRQ))
			return 0;
		return drm_irq_uninstall(dev);
	default:
		return -EINVAL;
	}
}

/**
 * drm_vblank_count - retrieve "cooked" vblank counter value
 * @dev: DRM device
 * @crtc: which counter to retrieve
 *
 * Fetches the "cooked" vblank count value that represents the number of
 * vblank events since the system was booted, including lost events due to
 * modesetting activity.
 */
u32 drm_vblank_count(struct drm_device *dev, int crtc)
{
	return atomic_read(&dev->_vblank_count[crtc]);
}
EXPORT_SYMBOL(drm_vblank_count);

/**
 * drm_update_vblank_count - update the master vblank counter
 * @dev: DRM device
 * @crtc: counter to update
 *
 * Call back into the driver to update the appropriate vblank counter
 * (specified by @crtc).  Deal with wraparound, if it occurred, and
 * update the last read value so we can deal with wraparound on the next
 * call if necessary.
 *
 * Only necessary when going from off->on, to account for frames we
 * didn't get an interrupt for.
 *
 * Note: caller must hold dev->vbl_lock since this reads & writes
 * device vblank fields.
 */
static void drm_update_vblank_count(struct drm_device *dev, int crtc)
{
	u32 cur_vblank, diff;

	/*
	 * Interrupts were disabled prior to this call, so deal with counter
	 * wrap if needed.
	 * NOTE!  It's possible we lost a full dev->max_vblank_count events
	 * here if the register is small or we had vblank interrupts off for
	 * a long time.
	 */
	cur_vblank = dev->driver->get_vblank_counter(dev, crtc);
	diff = cur_vblank - dev->last_vblank[crtc];
	if (cur_vblank < dev->last_vblank[crtc]) {
		diff += dev->max_vblank_count;

		DRM_DEBUG("last_vblank[%d]=0x%x, cur_vblank=0x%x => diff=0x%x\n",
			  crtc, dev->last_vblank[crtc], cur_vblank, diff);
	}

	DRM_DEBUG("enabling vblank interrupts on crtc %d, missed %d\n",
		  crtc, diff);

	atomic_add(diff, &dev->_vblank_count[crtc]);
}

/**
 * drm_vblank_get - get a reference count on vblank events
 * @dev: DRM device
 * @crtc: which CRTC to own
 *
 * Acquire a reference count on vblank events to avoid having them disabled
 * while in use.
 *
 * RETURNS
 * Zero on success, nonzero on failure.
 */
int drm_vblank_get(struct drm_device *dev, int crtc)
{
	unsigned long irqflags;
	int ret = 0;

	spin_lock_irqsave(&dev->vbl_lock, irqflags);
	/* Going from 0->1 means we have to enable interrupts again */
	if (atomic_add_return(1, &dev->vblank_refcount[crtc]) == 1 &&
	    !dev->vblank_enabled[crtc]) {
		ret = dev->driver->enable_vblank(dev, crtc);
		DRM_DEBUG("enabling vblank on crtc %d, ret: %d\n", crtc, ret);
		if (ret)
			atomic_dec(&dev->vblank_refcount[crtc]);
		else {
			dev->vblank_enabled[crtc] = 1;
			drm_update_vblank_count(dev, crtc);
		}
	}
	spin_unlock_irqrestore(&dev->vbl_lock, irqflags);

	return ret;
}
EXPORT_SYMBOL(drm_vblank_get);

/**
 * drm_vblank_put - give up ownership of vblank events
 * @dev: DRM device
 * @crtc: which counter to give up
 *
 * Release ownership of a given vblank counter, turning off interrupts
 * if possible.
 */
void drm_vblank_put(struct drm_device *dev, int crtc)
{
	/* Last user schedules interrupt disable */
	if (atomic_dec_and_test(&dev->vblank_refcount[crtc]))
		mod_timer(&dev->vblank_disable_timer, jiffies + 5*DRM_HZ);
}
EXPORT_SYMBOL(drm_vblank_put);

/**
 * drm_modeset_ctl - handle vblank event counter changes across mode switch
 * @DRM_IOCTL_ARGS: standard ioctl arguments
 *
 * Applications should call the %_DRM_PRE_MODESET and %_DRM_POST_MODESET
 * ioctls around modesetting so that any lost vblank events are accounted for.
 *
 * Generally the counter will reset across mode sets.  If interrupts are
 * enabled around this call, we don't have to do anything since the counter
 * will have already been incremented.
 */
int drm_modeset_ctl(struct drm_device *dev, void *data,
		    struct drm_file *file_priv)
{
	struct drm_modeset_ctl *modeset = data;
	unsigned long irqflags;
	int crtc, ret = 0;

	/* If drm_vblank_init() hasn't been called yet, just no-op */
	if (!dev->num_crtcs)
		goto out;

	crtc = modeset->crtc;
	if (crtc >= dev->num_crtcs) {
		ret = -EINVAL;
		goto out;
	}

	/*
	 * To avoid all the problems that might happen if interrupts
	 * were enabled/disabled around or between these calls, we just
	 * have the kernel take a reference on the CRTC (just once though
	 * to avoid corrupting the count if multiple, mismatch calls occur),
	 * so that interrupts remain enabled in the interim.
	 */
	switch (modeset->cmd) {
	case _DRM_PRE_MODESET:
		if (!dev->vblank_inmodeset[crtc]) {
			dev->vblank_inmodeset[crtc] = 1;
			drm_vblank_get(dev, crtc);
		}
		break;
	case _DRM_POST_MODESET:
		if (dev->vblank_inmodeset[crtc]) {
			spin_lock_irqsave(&dev->vbl_lock, irqflags);
			dev->vblank_disable_allowed = 1;
			dev->vblank_inmodeset[crtc] = 0;
			spin_unlock_irqrestore(&dev->vbl_lock, irqflags);
			drm_vblank_put(dev, crtc);
		}
		break;
	default:
		ret = -EINVAL;
		break;
	}

out:
	return ret;
}

/**
 * Wait for VBLANK.
 *
 * \param inode device inode.
 * \param file_priv DRM file private.
 * \param cmd command.
 * \param data user argument, pointing to a drm_wait_vblank structure.
 * \return zero on success or a negative number on failure.
 *
 * Verifies the IRQ is installed.
 *
 * If a signal is requested checks if this task has already scheduled the same signal
 * for the same vblank sequence number - nothing to be done in
 * that case. If the number of tasks waiting for the interrupt exceeds 100 the
 * function fails. Otherwise adds a new entry to drm_device::vbl_sigs for this
 * task.
 *
 * If a signal is not requested, then calls vblank_wait().
 */
int drm_wait_vblank(struct drm_device *dev, void *data,
		    struct drm_file *file_priv)
{
	union drm_wait_vblank *vblwait = data;
	int ret = 0;
	unsigned int flags, seq, crtc;

	if ((!dev->pdev->irq) || (!dev->irq_enabled))
		return -EINVAL;

	if (vblwait->request.type &
	    ~(_DRM_VBLANK_TYPES_MASK | _DRM_VBLANK_FLAGS_MASK)) {
		DRM_ERROR("Unsupported type value 0x%x, supported mask 0x%x\n",
			  vblwait->request.type,
			  (_DRM_VBLANK_TYPES_MASK | _DRM_VBLANK_FLAGS_MASK));
		return -EINVAL;
	}

	flags = vblwait->request.type & _DRM_VBLANK_FLAGS_MASK;
	crtc = flags & _DRM_VBLANK_SECONDARY ? 1 : 0;

	if (crtc >= dev->num_crtcs)
		return -EINVAL;

	ret = drm_vblank_get(dev, crtc);
	if (ret) {
		DRM_ERROR("failed to acquire vblank counter, %d\n", ret);
		return ret;
	}
	seq = drm_vblank_count(dev, crtc);

	switch (vblwait->request.type & _DRM_VBLANK_TYPES_MASK) {
	case _DRM_VBLANK_RELATIVE:
		vblwait->request.sequence += seq;
		vblwait->request.type &= ~_DRM_VBLANK_RELATIVE;
	case _DRM_VBLANK_ABSOLUTE:
		break;
	default:
		ret = -EINVAL;
		goto done;
	}

	if ((flags & _DRM_VBLANK_NEXTONMISS) &&
	    (seq - vblwait->request.sequence) <= (1<<23)) {
		vblwait->request.sequence = seq + 1;
	}

	if (flags & _DRM_VBLANK_SIGNAL) {
		unsigned long irqflags;
		struct list_head *vbl_sigs = &dev->vbl_sigs[crtc];
		struct drm_vbl_sig *vbl_sig;

		spin_lock_irqsave(&dev->vbl_lock, irqflags);

		/* Check if this task has already scheduled the same signal
		 * for the same vblank sequence number; nothing to be done in
		 * that case
		 */
		list_for_each_entry(vbl_sig, vbl_sigs, head) {
			if (vbl_sig->sequence == vblwait->request.sequence
			    && vbl_sig->info.si_signo ==
			    vblwait->request.signal
			    && vbl_sig->task == current) {
				spin_unlock_irqrestore(&dev->vbl_lock,
						       irqflags);
				vblwait->reply.sequence = seq;
				goto done;
			}
		}

		if (atomic_read(&dev->vbl_signal_pending) >= 100) {
			spin_unlock_irqrestore(&dev->vbl_lock, irqflags);
			ret = -EBUSY;
			goto done;
		}

		spin_unlock_irqrestore(&dev->vbl_lock, irqflags);

		vbl_sig = drm_calloc(1, sizeof(struct drm_vbl_sig),
				     DRM_MEM_DRIVER);
		if (!vbl_sig) {
			ret = -ENOMEM;
			goto done;
<<<<<<< HEAD
		}

		/* Get a refcount on the vblank, which will be released by
		 * drm_vbl_send_signals().
		 */
		ret = drm_vblank_get(dev, crtc);
		if (ret) {
			drm_free(vbl_sig, sizeof(struct drm_vbl_sig),
				 DRM_MEM_DRIVER);
			goto done;
		}

=======
		}

		/* Get a refcount on the vblank, which will be released by
		 * drm_vbl_send_signals().
		 */
		ret = drm_vblank_get(dev, crtc);
		if (ret) {
			drm_free(vbl_sig, sizeof(struct drm_vbl_sig),
				 DRM_MEM_DRIVER);
			goto done;
		}

>>>>>>> c07f62e5
		atomic_inc(&dev->vbl_signal_pending);

		vbl_sig->sequence = vblwait->request.sequence;
		vbl_sig->info.si_signo = vblwait->request.signal;
		vbl_sig->task = current;

		spin_lock_irqsave(&dev->vbl_lock, irqflags);

		list_add_tail(&vbl_sig->head, vbl_sigs);

		spin_unlock_irqrestore(&dev->vbl_lock, irqflags);

		vblwait->reply.sequence = seq;
	} else {
		DRM_DEBUG("waiting on vblank count %d, crtc %d\n",
			  vblwait->request.sequence, crtc);
		DRM_WAIT_ON(ret, dev->vbl_queue[crtc], 3 * DRM_HZ,
			    ((drm_vblank_count(dev, crtc)
			      - vblwait->request.sequence) <= (1 << 23)));

		if (ret != -EINTR) {
			struct timeval now;

			do_gettimeofday(&now);

			vblwait->reply.tval_sec = now.tv_sec;
			vblwait->reply.tval_usec = now.tv_usec;
			vblwait->reply.sequence = drm_vblank_count(dev, crtc);
			DRM_DEBUG("returning %d to client\n",
				  vblwait->reply.sequence);
		} else {
			DRM_DEBUG("vblank wait interrupted by signal\n");
		}
	}

done:
	drm_vblank_put(dev, crtc);
	return ret;
}

/**
 * Send the VBLANK signals.
 *
 * \param dev DRM device.
 * \param crtc CRTC where the vblank event occurred
 *
 * Sends a signal for each task in drm_device::vbl_sigs and empties the list.
 *
 * If a signal is not requested, then calls vblank_wait().
 */
static void drm_vbl_send_signals(struct drm_device *dev, int crtc)
{
	struct drm_vbl_sig *vbl_sig, *tmp;
	struct list_head *vbl_sigs;
	unsigned int vbl_seq;
	unsigned long flags;

	spin_lock_irqsave(&dev->vbl_lock, flags);

	vbl_sigs = &dev->vbl_sigs[crtc];
	vbl_seq = drm_vblank_count(dev, crtc);

	list_for_each_entry_safe(vbl_sig, tmp, vbl_sigs, head) {
	    if ((vbl_seq - vbl_sig->sequence) <= (1 << 23)) {
		vbl_sig->info.si_code = vbl_seq;
		send_sig_info(vbl_sig->info.si_signo,
			      &vbl_sig->info, vbl_sig->task);

		list_del(&vbl_sig->head);

		drm_free(vbl_sig, sizeof(*vbl_sig),
			 DRM_MEM_DRIVER);
		atomic_dec(&dev->vbl_signal_pending);
		drm_vblank_put(dev, crtc);
	    }
	}

	spin_unlock_irqrestore(&dev->vbl_lock, flags);
}

<<<<<<< HEAD
/**
 * drm_handle_vblank - handle a vblank event
 * @dev: DRM device
 * @crtc: where this event occurred
 *
 * Drivers should call this routine in their vblank interrupt handlers to
 * update the vblank counter and send any signals that may be pending.
 */
void drm_handle_vblank(struct drm_device *dev, int crtc)
{
	atomic_inc(&dev->_vblank_count[crtc]);
	DRM_WAKEUP(&dev->vbl_queue[crtc]);
	drm_vbl_send_signals(dev, crtc);
}
EXPORT_SYMBOL(drm_handle_vblank);

/**
 * Tasklet wrapper function.
 *
 * \param data DRM device in disguise.
 *
 * Attempts to grab the HW lock and calls the driver callback on success. On
 * failure, leave the lock marked as contended so the callback can be called
 * from drm_unlock().
 */
static void drm_locked_tasklet_func(unsigned long data)
{
	struct drm_device *dev = (struct drm_device *)data;
	unsigned long irqflags;
	void (*tasklet_func)(struct drm_device *);
	
	spin_lock_irqsave(&dev->tasklet_lock, irqflags);
	tasklet_func = dev->locked_tasklet_func;
	spin_unlock_irqrestore(&dev->tasklet_lock, irqflags);

	if (!tasklet_func ||
	    !drm_lock_take(&dev->lock,
			   DRM_KERNEL_CONTEXT)) {
		return;
	}

	dev->lock.lock_time = jiffies;
	atomic_inc(&dev->counts[_DRM_STAT_LOCKS]);

	spin_lock_irqsave(&dev->tasklet_lock, irqflags);
	tasklet_func = dev->locked_tasklet_func;
	dev->locked_tasklet_func = NULL;
	spin_unlock_irqrestore(&dev->tasklet_lock, irqflags);
	
	if (tasklet_func != NULL)
		tasklet_func(dev);

	drm_lock_free(&dev->lock,
		      DRM_KERNEL_CONTEXT);
}

=======
>>>>>>> c07f62e5
/**
 * drm_handle_vblank - handle a vblank event
 * @dev: DRM device
 * @crtc: where this event occurred
 *
 * Drivers should call this routine in their vblank interrupt handlers to
 * update the vblank counter and send any signals that may be pending.
 */
void drm_handle_vblank(struct drm_device *dev, int crtc)
{
	atomic_inc(&dev->_vblank_count[crtc]);
	DRM_WAKEUP(&dev->vbl_queue[crtc]);
	drm_vbl_send_signals(dev, crtc);
}
EXPORT_SYMBOL(drm_handle_vblank);<|MERGE_RESOLUTION|>--- conflicted
+++ resolved
@@ -94,11 +94,7 @@
 	}
 }
 
-<<<<<<< HEAD
-static void drm_vblank_cleanup(struct drm_device *dev)
-=======
 void drm_vblank_cleanup(struct drm_device *dev)
->>>>>>> c07f62e5
 {
 	/* Bail if the driver didn't call drm_vblank_init() */
 	if (dev->num_crtcs == 0)
@@ -281,13 +277,6 @@
 	dev->driver->irq_uninstall(dev);
 
 	free_irq(dev->pdev->irq, dev);
-<<<<<<< HEAD
-
-	drm_vblank_cleanup(dev);
-
-	dev->locked_tasklet_func = NULL;
-=======
->>>>>>> c07f62e5
 
 	return 0;
 }
@@ -599,7 +588,6 @@
 		if (!vbl_sig) {
 			ret = -ENOMEM;
 			goto done;
-<<<<<<< HEAD
 		}
 
 		/* Get a refcount on the vblank, which will be released by
@@ -612,20 +600,6 @@
 			goto done;
 		}
 
-=======
-		}
-
-		/* Get a refcount on the vblank, which will be released by
-		 * drm_vbl_send_signals().
-		 */
-		ret = drm_vblank_get(dev, crtc);
-		if (ret) {
-			drm_free(vbl_sig, sizeof(struct drm_vbl_sig),
-				 DRM_MEM_DRIVER);
-			goto done;
-		}
-
->>>>>>> c07f62e5
 		atomic_inc(&dev->vbl_signal_pending);
 
 		vbl_sig->sequence = vblwait->request.sequence;
@@ -706,7 +680,6 @@
 	spin_unlock_irqrestore(&dev->vbl_lock, flags);
 }
 
-<<<<<<< HEAD
 /**
  * drm_handle_vblank - handle a vblank event
  * @dev: DRM device
@@ -721,62 +694,4 @@
 	DRM_WAKEUP(&dev->vbl_queue[crtc]);
 	drm_vbl_send_signals(dev, crtc);
 }
-EXPORT_SYMBOL(drm_handle_vblank);
-
-/**
- * Tasklet wrapper function.
- *
- * \param data DRM device in disguise.
- *
- * Attempts to grab the HW lock and calls the driver callback on success. On
- * failure, leave the lock marked as contended so the callback can be called
- * from drm_unlock().
- */
-static void drm_locked_tasklet_func(unsigned long data)
-{
-	struct drm_device *dev = (struct drm_device *)data;
-	unsigned long irqflags;
-	void (*tasklet_func)(struct drm_device *);
-	
-	spin_lock_irqsave(&dev->tasklet_lock, irqflags);
-	tasklet_func = dev->locked_tasklet_func;
-	spin_unlock_irqrestore(&dev->tasklet_lock, irqflags);
-
-	if (!tasklet_func ||
-	    !drm_lock_take(&dev->lock,
-			   DRM_KERNEL_CONTEXT)) {
-		return;
-	}
-
-	dev->lock.lock_time = jiffies;
-	atomic_inc(&dev->counts[_DRM_STAT_LOCKS]);
-
-	spin_lock_irqsave(&dev->tasklet_lock, irqflags);
-	tasklet_func = dev->locked_tasklet_func;
-	dev->locked_tasklet_func = NULL;
-	spin_unlock_irqrestore(&dev->tasklet_lock, irqflags);
-	
-	if (tasklet_func != NULL)
-		tasklet_func(dev);
-
-	drm_lock_free(&dev->lock,
-		      DRM_KERNEL_CONTEXT);
-}
-
-=======
->>>>>>> c07f62e5
-/**
- * drm_handle_vblank - handle a vblank event
- * @dev: DRM device
- * @crtc: where this event occurred
- *
- * Drivers should call this routine in their vblank interrupt handlers to
- * update the vblank counter and send any signals that may be pending.
- */
-void drm_handle_vblank(struct drm_device *dev, int crtc)
-{
-	atomic_inc(&dev->_vblank_count[crtc]);
-	DRM_WAKEUP(&dev->vbl_queue[crtc]);
-	drm_vbl_send_signals(dev, crtc);
-}
 EXPORT_SYMBOL(drm_handle_vblank);