--- conflicted
+++ resolved
@@ -442,10 +442,6 @@
 	 * may not be visible to the HW prior to the completion of the UC
 	 * register write and that we may begin execution from the context
 	 * before its image is complete leading to invalid PD chasing.
-<<<<<<< HEAD
-	 */
-	wmb();
-=======
 	 *
 	 * Furthermore, Braswell, at least, wants a full mb to be sure that
 	 * the writes are coherent in memory (visible to the GPU) prior to
@@ -453,7 +449,6 @@
 	 * wmb).
 	 */
 	mb();
->>>>>>> a7a850db
 	return ce->lrc_desc;
 }
 
