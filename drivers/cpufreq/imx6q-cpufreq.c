--- conflicted
+++ resolved
@@ -226,19 +226,6 @@
 	val >>= OCOTP_CFG3_SPEED_SHIFT;
 	val &= 0x3;
 
-<<<<<<< HEAD
-	if ((val != OCOTP_CFG3_SPEED_1P2GHZ) &&
-	     of_machine_is_compatible("fsl,imx6q"))
-		if (dev_pm_opp_disable(dev, 1200000000))
-			dev_warn(dev, "failed to disable 1.2GHz OPP\n");
-	if (val < OCOTP_CFG3_SPEED_996MHZ)
-		if (dev_pm_opp_disable(dev, 996000000))
-			dev_warn(dev, "failed to disable 996MHz OPP\n");
-	if (of_machine_is_compatible("fsl,imx6q")) {
-		if (val != OCOTP_CFG3_SPEED_852MHZ)
-			if (dev_pm_opp_disable(dev, 852000000))
-				dev_warn(dev, "failed to disable 852MHz OPP\n");
-=======
 	if (val < OCOTP_CFG3_SPEED_996MHZ)
 		if (dev_pm_opp_disable(dev, 996000000))
 			dev_warn(dev, "failed to disable 996MHz OPP\n");
@@ -251,7 +238,6 @@
 		if (val != OCOTP_CFG3_SPEED_1P2GHZ)
 			if (dev_pm_opp_disable(dev, 1200000000))
 				dev_warn(dev, "failed to disable 1.2GHz OPP\n");
->>>>>>> 904e14fb
 	}
 	iounmap(base);
 put_node:
