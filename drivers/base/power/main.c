/*
 * drivers/base/power/main.c - Where the driver meets power management.
 *
 * Copyright (c) 2003 Patrick Mochel
 * Copyright (c) 2003 Open Source Development Lab
 *
 * This file is released under the GPLv2
 *
 *
 * The driver model core calls device_pm_add() when a device is registered.
 * This will initialize the embedded device_pm_info object in the device
 * and add it to the list of power-controlled devices. sysfs entries for
 * controlling device power management will also be added.
 *
 * A separate list is used for keeping track of power info, because the power
 * domain dependencies may differ from the ancestral dependencies that the
 * subsystem list maintains.
 */

#include <linux/device.h>
#include <linux/kallsyms.h>
#include <linux/export.h>
#include <linux/mutex.h>
#include <linux/pm.h>
#include <linux/pm_runtime.h>
#include <linux/pm-trace.h>
#include <linux/pm_wakeirq.h>
#include <linux/interrupt.h>
#include <linux/sched.h>
#include <linux/sched/debug.h>
#include <linux/async.h>
#include <linux/suspend.h>
#include <trace/events/power.h>
#include <linux/cpufreq.h>
#include <linux/cpuidle.h>
#include <linux/timer.h>

#include "../base.h"
#include "power.h"

typedef int (*pm_callback_t)(struct device *);

/*
 * The entries in the dpm_list list are in a depth first order, simply
 * because children are guaranteed to be discovered after parents, and
 * are inserted at the back of the list on discovery.
 *
 * Since device_pm_add() may be called with a device lock held,
 * we must never try to acquire a device lock while holding
 * dpm_list_mutex.
 */

LIST_HEAD(dpm_list);
static LIST_HEAD(dpm_prepared_list);
static LIST_HEAD(dpm_suspended_list);
static LIST_HEAD(dpm_late_early_list);
static LIST_HEAD(dpm_noirq_list);

struct suspend_stats suspend_stats;
static DEFINE_MUTEX(dpm_list_mtx);
static pm_message_t pm_transition;

static int async_error;

static const char *pm_verb(int event)
{
	switch (event) {
	case PM_EVENT_SUSPEND:
		return "suspend";
	case PM_EVENT_RESUME:
		return "resume";
	case PM_EVENT_FREEZE:
		return "freeze";
	case PM_EVENT_QUIESCE:
		return "quiesce";
	case PM_EVENT_HIBERNATE:
		return "hibernate";
	case PM_EVENT_THAW:
		return "thaw";
	case PM_EVENT_RESTORE:
		return "restore";
	case PM_EVENT_RECOVER:
		return "recover";
	default:
		return "(unknown PM event)";
	}
}

/**
 * device_pm_sleep_init - Initialize system suspend-related device fields.
 * @dev: Device object being initialized.
 */
void device_pm_sleep_init(struct device *dev)
{
	dev->power.is_prepared = false;
	dev->power.is_suspended = false;
	dev->power.is_noirq_suspended = false;
	dev->power.is_late_suspended = false;
	init_completion(&dev->power.completion);
	complete_all(&dev->power.completion);
	dev->power.wakeup = NULL;
	INIT_LIST_HEAD(&dev->power.entry);
}

/**
 * device_pm_lock - Lock the list of active devices used by the PM core.
 */
void device_pm_lock(void)
{
	mutex_lock(&dpm_list_mtx);
}

/**
 * device_pm_unlock - Unlock the list of active devices used by the PM core.
 */
void device_pm_unlock(void)
{
	mutex_unlock(&dpm_list_mtx);
}

/**
 * device_pm_add - Add a device to the PM core's list of active devices.
 * @dev: Device to add to the list.
 */
void device_pm_add(struct device *dev)
{
	pr_debug("PM: Adding info for %s:%s\n",
		 dev->bus ? dev->bus->name : "No Bus", dev_name(dev));
	device_pm_check_callbacks(dev);
	mutex_lock(&dpm_list_mtx);
	if (dev->parent && dev->parent->power.is_prepared)
		dev_warn(dev, "parent %s should not be sleeping\n",
			dev_name(dev->parent));
	list_add_tail(&dev->power.entry, &dpm_list);
	dev->power.in_dpm_list = true;
	mutex_unlock(&dpm_list_mtx);
}

/**
 * device_pm_remove - Remove a device from the PM core's list of active devices.
 * @dev: Device to be removed from the list.
 */
void device_pm_remove(struct device *dev)
{
	pr_debug("PM: Removing info for %s:%s\n",
		 dev->bus ? dev->bus->name : "No Bus", dev_name(dev));
	complete_all(&dev->power.completion);
	mutex_lock(&dpm_list_mtx);
	list_del_init(&dev->power.entry);
	dev->power.in_dpm_list = false;
	mutex_unlock(&dpm_list_mtx);
	device_wakeup_disable(dev);
	pm_runtime_remove(dev);
	device_pm_check_callbacks(dev);
}

/**
 * device_pm_move_before - Move device in the PM core's list of active devices.
 * @deva: Device to move in dpm_list.
 * @devb: Device @deva should come before.
 */
void device_pm_move_before(struct device *deva, struct device *devb)
{
	pr_debug("PM: Moving %s:%s before %s:%s\n",
		 deva->bus ? deva->bus->name : "No Bus", dev_name(deva),
		 devb->bus ? devb->bus->name : "No Bus", dev_name(devb));
	/* Delete deva from dpm_list and reinsert before devb. */
	list_move_tail(&deva->power.entry, &devb->power.entry);
}

/**
 * device_pm_move_after - Move device in the PM core's list of active devices.
 * @deva: Device to move in dpm_list.
 * @devb: Device @deva should come after.
 */
void device_pm_move_after(struct device *deva, struct device *devb)
{
	pr_debug("PM: Moving %s:%s after %s:%s\n",
		 deva->bus ? deva->bus->name : "No Bus", dev_name(deva),
		 devb->bus ? devb->bus->name : "No Bus", dev_name(devb));
	/* Delete deva from dpm_list and reinsert after devb. */
	list_move(&deva->power.entry, &devb->power.entry);
}

/**
 * device_pm_move_last - Move device to end of the PM core's list of devices.
 * @dev: Device to move in dpm_list.
 */
void device_pm_move_last(struct device *dev)
{
	pr_debug("PM: Moving %s:%s to end of list\n",
		 dev->bus ? dev->bus->name : "No Bus", dev_name(dev));
	list_move_tail(&dev->power.entry, &dpm_list);
}

static ktime_t initcall_debug_start(struct device *dev)
{
	ktime_t calltime = 0;

	if (pm_print_times_enabled) {
		pr_info("calling  %s+ @ %i, parent: %s\n",
			dev_name(dev), task_pid_nr(current),
			dev->parent ? dev_name(dev->parent) : "none");
		calltime = ktime_get();
	}

	return calltime;
}

static void initcall_debug_report(struct device *dev, ktime_t calltime,
				  int error, pm_message_t state,
				  const char *info)
{
	ktime_t rettime;
	s64 nsecs;

	rettime = ktime_get();
	nsecs = (s64) ktime_to_ns(ktime_sub(rettime, calltime));

	if (pm_print_times_enabled) {
		pr_info("call %s+ returned %d after %Ld usecs\n", dev_name(dev),
			error, (unsigned long long)nsecs >> 10);
	}
}

/**
 * dpm_wait - Wait for a PM operation to complete.
 * @dev: Device to wait for.
 * @async: If unset, wait only if the device's power.async_suspend flag is set.
 */
static void dpm_wait(struct device *dev, bool async)
{
	if (!dev)
		return;

	if (async || (pm_async_enabled && dev->power.async_suspend))
		wait_for_completion(&dev->power.completion);
}

static int dpm_wait_fn(struct device *dev, void *async_ptr)
{
	dpm_wait(dev, *((bool *)async_ptr));
	return 0;
}

static void dpm_wait_for_children(struct device *dev, bool async)
{
       device_for_each_child(dev, &async, dpm_wait_fn);
}

static void dpm_wait_for_suppliers(struct device *dev, bool async)
{
	struct device_link *link;
	int idx;

	idx = device_links_read_lock();

	/*
	 * If the supplier goes away right after we've checked the link to it,
	 * we'll wait for its completion to change the state, but that's fine,
	 * because the only things that will block as a result are the SRCU
	 * callbacks freeing the link objects for the links in the list we're
	 * walking.
	 */
	list_for_each_entry_rcu(link, &dev->links.suppliers, c_node)
		if (READ_ONCE(link->status) != DL_STATE_DORMANT)
			dpm_wait(link->supplier, async);

	device_links_read_unlock(idx);
}

static void dpm_wait_for_superior(struct device *dev, bool async)
{
	dpm_wait(dev->parent, async);
	dpm_wait_for_suppliers(dev, async);
}

static void dpm_wait_for_consumers(struct device *dev, bool async)
{
	struct device_link *link;
	int idx;

	idx = device_links_read_lock();

	/*
	 * The status of a device link can only be changed from "dormant" by a
	 * probe, but that cannot happen during system suspend/resume.  In
	 * theory it can change to "dormant" at that time, but then it is
	 * reasonable to wait for the target device anyway (eg. if it goes
	 * away, it's better to wait for it to go away completely and then
	 * continue instead of trying to continue in parallel with its
	 * unregistration).
	 */
	list_for_each_entry_rcu(link, &dev->links.consumers, s_node)
		if (READ_ONCE(link->status) != DL_STATE_DORMANT)
			dpm_wait(link->consumer, async);

	device_links_read_unlock(idx);
}

static void dpm_wait_for_subordinate(struct device *dev, bool async)
{
	dpm_wait_for_children(dev, async);
	dpm_wait_for_consumers(dev, async);
}

/**
 * pm_op - Return the PM operation appropriate for given PM event.
 * @ops: PM operations to choose from.
 * @state: PM transition of the system being carried out.
 */
static pm_callback_t pm_op(const struct dev_pm_ops *ops, pm_message_t state)
{
	switch (state.event) {
#ifdef CONFIG_SUSPEND
	case PM_EVENT_SUSPEND:
		return ops->suspend;
	case PM_EVENT_RESUME:
		return ops->resume;
#endif /* CONFIG_SUSPEND */
#ifdef CONFIG_HIBERNATE_CALLBACKS
	case PM_EVENT_FREEZE:
	case PM_EVENT_QUIESCE:
		return ops->freeze;
	case PM_EVENT_HIBERNATE:
		return ops->poweroff;
	case PM_EVENT_THAW:
	case PM_EVENT_RECOVER:
		return ops->thaw;
		break;
	case PM_EVENT_RESTORE:
		return ops->restore;
#endif /* CONFIG_HIBERNATE_CALLBACKS */
	}

	return NULL;
}

/**
 * pm_late_early_op - Return the PM operation appropriate for given PM event.
 * @ops: PM operations to choose from.
 * @state: PM transition of the system being carried out.
 *
 * Runtime PM is disabled for @dev while this function is being executed.
 */
static pm_callback_t pm_late_early_op(const struct dev_pm_ops *ops,
				      pm_message_t state)
{
	switch (state.event) {
#ifdef CONFIG_SUSPEND
	case PM_EVENT_SUSPEND:
		return ops->suspend_late;
	case PM_EVENT_RESUME:
		return ops->resume_early;
#endif /* CONFIG_SUSPEND */
#ifdef CONFIG_HIBERNATE_CALLBACKS
	case PM_EVENT_FREEZE:
	case PM_EVENT_QUIESCE:
		return ops->freeze_late;
	case PM_EVENT_HIBERNATE:
		return ops->poweroff_late;
	case PM_EVENT_THAW:
	case PM_EVENT_RECOVER:
		return ops->thaw_early;
	case PM_EVENT_RESTORE:
		return ops->restore_early;
#endif /* CONFIG_HIBERNATE_CALLBACKS */
	}

	return NULL;
}

/**
 * pm_noirq_op - Return the PM operation appropriate for given PM event.
 * @ops: PM operations to choose from.
 * @state: PM transition of the system being carried out.
 *
 * The driver of @dev will not receive interrupts while this function is being
 * executed.
 */
static pm_callback_t pm_noirq_op(const struct dev_pm_ops *ops, pm_message_t state)
{
	switch (state.event) {
#ifdef CONFIG_SUSPEND
	case PM_EVENT_SUSPEND:
		return ops->suspend_noirq;
	case PM_EVENT_RESUME:
		return ops->resume_noirq;
#endif /* CONFIG_SUSPEND */
#ifdef CONFIG_HIBERNATE_CALLBACKS
	case PM_EVENT_FREEZE:
	case PM_EVENT_QUIESCE:
		return ops->freeze_noirq;
	case PM_EVENT_HIBERNATE:
		return ops->poweroff_noirq;
	case PM_EVENT_THAW:
	case PM_EVENT_RECOVER:
		return ops->thaw_noirq;
	case PM_EVENT_RESTORE:
		return ops->restore_noirq;
#endif /* CONFIG_HIBERNATE_CALLBACKS */
	}

	return NULL;
}

static void pm_dev_dbg(struct device *dev, pm_message_t state, const char *info)
{
	dev_dbg(dev, "%s%s%s\n", info, pm_verb(state.event),
		((state.event & PM_EVENT_SLEEP) && device_may_wakeup(dev)) ?
		", may wakeup" : "");
}

static void pm_dev_err(struct device *dev, pm_message_t state, const char *info,
			int error)
{
	printk(KERN_ERR "PM: Device %s failed to %s%s: error %d\n",
		dev_name(dev), pm_verb(state.event), info, error);
}

static void dpm_show_time(ktime_t starttime, pm_message_t state, int error,
			  const char *info)
{
	ktime_t calltime;
	u64 usecs64;
	int usecs;

	calltime = ktime_get();
	usecs64 = ktime_to_ns(ktime_sub(calltime, starttime));
	do_div(usecs64, NSEC_PER_USEC);
	usecs = usecs64;
	if (usecs == 0)
		usecs = 1;

	pm_pr_dbg("%s%s%s of devices %s after %ld.%03ld msecs\n",
		  info ?: "", info ? " " : "", pm_verb(state.event),
		  error ? "aborted" : "complete",
		  usecs / USEC_PER_MSEC, usecs % USEC_PER_MSEC);
}

static int dpm_run_callback(pm_callback_t cb, struct device *dev,
			    pm_message_t state, const char *info)
{
	ktime_t calltime;
	int error;

	if (!cb)
		return 0;

	calltime = initcall_debug_start(dev);

	pm_dev_dbg(dev, state, info);
	trace_device_pm_callback_start(dev, info, state.event);
	error = cb(dev);
	trace_device_pm_callback_end(dev, error);
	suspend_report_result(cb, error);

	initcall_debug_report(dev, calltime, error, state, info);

	return error;
}

#ifdef CONFIG_DPM_WATCHDOG
struct dpm_watchdog {
	struct device		*dev;
	struct task_struct	*tsk;
	struct timer_list	timer;
};

#define DECLARE_DPM_WATCHDOG_ON_STACK(wd) \
	struct dpm_watchdog wd

/**
 * dpm_watchdog_handler - Driver suspend / resume watchdog handler.
 * @data: Watchdog object address.
 *
 * Called when a driver has timed out suspending or resuming.
 * There's not much we can do here to recover so panic() to
 * capture a crash-dump in pstore.
 */
static void dpm_watchdog_handler(struct timer_list *t)
{
	struct dpm_watchdog *wd = from_timer(wd, t, timer);

	dev_emerg(wd->dev, "**** DPM device timeout ****\n");
	show_stack(wd->tsk, NULL);
	panic("%s %s: unrecoverable failure\n",
		dev_driver_string(wd->dev), dev_name(wd->dev));
}

/**
 * dpm_watchdog_set - Enable pm watchdog for given device.
 * @wd: Watchdog. Must be allocated on the stack.
 * @dev: Device to handle.
 */
static void dpm_watchdog_set(struct dpm_watchdog *wd, struct device *dev)
{
	struct timer_list *timer = &wd->timer;

	wd->dev = dev;
	wd->tsk = current;

	timer_setup_on_stack(timer, dpm_watchdog_handler, 0);
	/* use same timeout value for both suspend and resume */
	timer->expires = jiffies + HZ * CONFIG_DPM_WATCHDOG_TIMEOUT;
	add_timer(timer);
}

/**
 * dpm_watchdog_clear - Disable suspend/resume watchdog.
 * @wd: Watchdog to disable.
 */
static void dpm_watchdog_clear(struct dpm_watchdog *wd)
{
	struct timer_list *timer = &wd->timer;

	del_timer_sync(timer);
	destroy_timer_on_stack(timer);
}
#else
#define DECLARE_DPM_WATCHDOG_ON_STACK(wd)
#define dpm_watchdog_set(x, y)
#define dpm_watchdog_clear(x)
#endif

/*------------------------- Resume routines -------------------------*/

/**
<<<<<<< HEAD
=======
 * dev_pm_skip_next_resume_phases - Skip next system resume phases for device.
 * @dev: Target device.
 *
 * Make the core skip the "early resume" and "resume" phases for @dev.
 *
 * This function can be called by middle-layer code during the "noirq" phase of
 * system resume if necessary, but not by device drivers.
 */
void dev_pm_skip_next_resume_phases(struct device *dev)
{
	dev->power.is_late_suspended = false;
	dev->power.is_suspended = false;
}

/**
>>>>>>> 904e14fb
 * device_resume_noirq - Execute a "noirq resume" callback for given device.
 * @dev: Device to handle.
 * @state: PM transition of the system being carried out.
 * @async: If true, the device is being resumed asynchronously.
 *
 * The driver of @dev will not receive interrupts while this function is being
 * executed.
 */
static int device_resume_noirq(struct device *dev, pm_message_t state, bool async)
{
	pm_callback_t callback = NULL;
	const char *info = NULL;
	int error = 0;

	TRACE_DEVICE(dev);
	TRACE_RESUME(0);

	if (dev->power.syscore || dev->power.direct_complete)
		goto Out;

	if (!dev->power.is_noirq_suspended)
		goto Out;

	dpm_wait_for_superior(dev, async);

	if (dev->pm_domain) {
		info = "noirq power domain ";
		callback = pm_noirq_op(&dev->pm_domain->ops, state);
	} else if (dev->type && dev->type->pm) {
		info = "noirq type ";
		callback = pm_noirq_op(dev->type->pm, state);
	} else if (dev->class && dev->class->pm) {
		info = "noirq class ";
		callback = pm_noirq_op(dev->class->pm, state);
	} else if (dev->bus && dev->bus->pm) {
		info = "noirq bus ";
		callback = pm_noirq_op(dev->bus->pm, state);
	}

	if (!callback && dev->driver && dev->driver->pm) {
		info = "noirq driver ";
		callback = pm_noirq_op(dev->driver->pm, state);
	}

	error = dpm_run_callback(callback, dev, state, info);
	dev->power.is_noirq_suspended = false;

 Out:
	complete_all(&dev->power.completion);
	TRACE_RESUME(error);
	return error;
}

static bool is_async(struct device *dev)
{
	return dev->power.async_suspend && pm_async_enabled
		&& !pm_trace_is_enabled();
}

static void async_resume_noirq(void *data, async_cookie_t cookie)
{
	struct device *dev = (struct device *)data;
	int error;

	error = device_resume_noirq(dev, pm_transition, true);
	if (error)
		pm_dev_err(dev, pm_transition, " async", error);

	put_device(dev);
}

void dpm_noirq_resume_devices(pm_message_t state)
{
	struct device *dev;
	ktime_t starttime = ktime_get();

	trace_suspend_resume(TPS("dpm_resume_noirq"), state.event, true);
	mutex_lock(&dpm_list_mtx);
	pm_transition = state;

	/*
	 * Advanced the async threads upfront,
	 * in case the starting of async threads is
	 * delayed by non-async resuming devices.
	 */
	list_for_each_entry(dev, &dpm_noirq_list, power.entry) {
		reinit_completion(&dev->power.completion);
		if (is_async(dev)) {
			get_device(dev);
			async_schedule(async_resume_noirq, dev);
		}
	}

	while (!list_empty(&dpm_noirq_list)) {
		dev = to_device(dpm_noirq_list.next);
		get_device(dev);
		list_move_tail(&dev->power.entry, &dpm_late_early_list);
		mutex_unlock(&dpm_list_mtx);

		if (!is_async(dev)) {
			int error;

			error = device_resume_noirq(dev, state, false);
			if (error) {
				suspend_stats.failed_resume_noirq++;
				dpm_save_failed_step(SUSPEND_RESUME_NOIRQ);
				dpm_save_failed_dev(dev_name(dev));
				pm_dev_err(dev, state, " noirq", error);
			}
		}

		mutex_lock(&dpm_list_mtx);
		put_device(dev);
	}
	mutex_unlock(&dpm_list_mtx);
	async_synchronize_full();
	dpm_show_time(starttime, state, 0, "noirq");
	trace_suspend_resume(TPS("dpm_resume_noirq"), state.event, false);
}

void dpm_noirq_end(void)
{
	resume_device_irqs();
	device_wakeup_disarm_wake_irqs();
	cpuidle_resume();
}

/**
 * dpm_resume_noirq - Execute "noirq resume" callbacks for all devices.
 * @state: PM transition of the system being carried out.
 *
 * Invoke the "noirq" resume callbacks for all devices in dpm_noirq_list and
 * allow device drivers' interrupt handlers to be called.
 */
void dpm_resume_noirq(pm_message_t state)
{
	dpm_noirq_resume_devices(state);
	dpm_noirq_end();
}

/**
 * device_resume_early - Execute an "early resume" callback for given device.
 * @dev: Device to handle.
 * @state: PM transition of the system being carried out.
 * @async: If true, the device is being resumed asynchronously.
 *
 * Runtime PM is disabled for @dev while this function is being executed.
 */
static int device_resume_early(struct device *dev, pm_message_t state, bool async)
{
	pm_callback_t callback = NULL;
	const char *info = NULL;
	int error = 0;

	TRACE_DEVICE(dev);
	TRACE_RESUME(0);

	if (dev->power.syscore || dev->power.direct_complete)
		goto Out;

	if (!dev->power.is_late_suspended)
		goto Out;

	dpm_wait_for_superior(dev, async);

	if (dev->pm_domain) {
		info = "early power domain ";
		callback = pm_late_early_op(&dev->pm_domain->ops, state);
	} else if (dev->type && dev->type->pm) {
		info = "early type ";
		callback = pm_late_early_op(dev->type->pm, state);
	} else if (dev->class && dev->class->pm) {
		info = "early class ";
		callback = pm_late_early_op(dev->class->pm, state);
	} else if (dev->bus && dev->bus->pm) {
		info = "early bus ";
		callback = pm_late_early_op(dev->bus->pm, state);
	}

	if (!callback && dev->driver && dev->driver->pm) {
		info = "early driver ";
		callback = pm_late_early_op(dev->driver->pm, state);
	}

	error = dpm_run_callback(callback, dev, state, info);
	dev->power.is_late_suspended = false;

 Out:
	TRACE_RESUME(error);

	pm_runtime_enable(dev);
	complete_all(&dev->power.completion);
	return error;
}

static void async_resume_early(void *data, async_cookie_t cookie)
{
	struct device *dev = (struct device *)data;
	int error;

	error = device_resume_early(dev, pm_transition, true);
	if (error)
		pm_dev_err(dev, pm_transition, " async", error);

	put_device(dev);
}

/**
 * dpm_resume_early - Execute "early resume" callbacks for all devices.
 * @state: PM transition of the system being carried out.
 */
void dpm_resume_early(pm_message_t state)
{
	struct device *dev;
	ktime_t starttime = ktime_get();

	trace_suspend_resume(TPS("dpm_resume_early"), state.event, true);
	mutex_lock(&dpm_list_mtx);
	pm_transition = state;

	/*
	 * Advanced the async threads upfront,
	 * in case the starting of async threads is
	 * delayed by non-async resuming devices.
	 */
	list_for_each_entry(dev, &dpm_late_early_list, power.entry) {
		reinit_completion(&dev->power.completion);
		if (is_async(dev)) {
			get_device(dev);
			async_schedule(async_resume_early, dev);
		}
	}

	while (!list_empty(&dpm_late_early_list)) {
		dev = to_device(dpm_late_early_list.next);
		get_device(dev);
		list_move_tail(&dev->power.entry, &dpm_suspended_list);
		mutex_unlock(&dpm_list_mtx);

		if (!is_async(dev)) {
			int error;

			error = device_resume_early(dev, state, false);
			if (error) {
				suspend_stats.failed_resume_early++;
				dpm_save_failed_step(SUSPEND_RESUME_EARLY);
				dpm_save_failed_dev(dev_name(dev));
				pm_dev_err(dev, state, " early", error);
			}
		}
		mutex_lock(&dpm_list_mtx);
		put_device(dev);
	}
	mutex_unlock(&dpm_list_mtx);
	async_synchronize_full();
	dpm_show_time(starttime, state, 0, "early");
	trace_suspend_resume(TPS("dpm_resume_early"), state.event, false);
}

/**
 * dpm_resume_start - Execute "noirq" and "early" device callbacks.
 * @state: PM transition of the system being carried out.
 */
void dpm_resume_start(pm_message_t state)
{
	dpm_resume_noirq(state);
	dpm_resume_early(state);
}
EXPORT_SYMBOL_GPL(dpm_resume_start);

/**
 * device_resume - Execute "resume" callbacks for given device.
 * @dev: Device to handle.
 * @state: PM transition of the system being carried out.
 * @async: If true, the device is being resumed asynchronously.
 */
static int device_resume(struct device *dev, pm_message_t state, bool async)
{
	pm_callback_t callback = NULL;
	const char *info = NULL;
	int error = 0;
	DECLARE_DPM_WATCHDOG_ON_STACK(wd);

	TRACE_DEVICE(dev);
	TRACE_RESUME(0);

	if (dev->power.syscore)
		goto Complete;

	if (dev->power.direct_complete) {
		/* Match the pm_runtime_disable() in __device_suspend(). */
		pm_runtime_enable(dev);
		goto Complete;
	}

	dpm_wait_for_superior(dev, async);
	dpm_watchdog_set(&wd, dev);
	device_lock(dev);

	/*
	 * This is a fib.  But we'll allow new children to be added below
	 * a resumed device, even if the device hasn't been completed yet.
	 */
	dev->power.is_prepared = false;

	if (!dev->power.is_suspended)
		goto Unlock;

	if (dev->pm_domain) {
		info = "power domain ";
		callback = pm_op(&dev->pm_domain->ops, state);
		goto Driver;
	}

	if (dev->type && dev->type->pm) {
		info = "type ";
		callback = pm_op(dev->type->pm, state);
		goto Driver;
	}

	if (dev->class && dev->class->pm) {
		info = "class ";
		callback = pm_op(dev->class->pm, state);
		goto Driver;
	}

	if (dev->bus) {
		if (dev->bus->pm) {
			info = "bus ";
			callback = pm_op(dev->bus->pm, state);
		} else if (dev->bus->resume) {
			info = "legacy bus ";
			callback = dev->bus->resume;
			goto End;
		}
	}

 Driver:
	if (!callback && dev->driver && dev->driver->pm) {
		info = "driver ";
		callback = pm_op(dev->driver->pm, state);
	}

 End:
	error = dpm_run_callback(callback, dev, state, info);
	dev->power.is_suspended = false;

 Unlock:
	device_unlock(dev);
	dpm_watchdog_clear(&wd);

 Complete:
	complete_all(&dev->power.completion);

	TRACE_RESUME(error);

	return error;
}

static void async_resume(void *data, async_cookie_t cookie)
{
	struct device *dev = (struct device *)data;
	int error;

	error = device_resume(dev, pm_transition, true);
	if (error)
		pm_dev_err(dev, pm_transition, " async", error);
	put_device(dev);
}

/**
 * dpm_resume - Execute "resume" callbacks for non-sysdev devices.
 * @state: PM transition of the system being carried out.
 *
 * Execute the appropriate "resume" callback for all devices whose status
 * indicates that they are suspended.
 */
void dpm_resume(pm_message_t state)
{
	struct device *dev;
	ktime_t starttime = ktime_get();

	trace_suspend_resume(TPS("dpm_resume"), state.event, true);
	might_sleep();

	mutex_lock(&dpm_list_mtx);
	pm_transition = state;
	async_error = 0;

	list_for_each_entry(dev, &dpm_suspended_list, power.entry) {
		reinit_completion(&dev->power.completion);
		if (is_async(dev)) {
			get_device(dev);
			async_schedule(async_resume, dev);
		}
	}

	while (!list_empty(&dpm_suspended_list)) {
		dev = to_device(dpm_suspended_list.next);
		get_device(dev);
		if (!is_async(dev)) {
			int error;

			mutex_unlock(&dpm_list_mtx);

			error = device_resume(dev, state, false);
			if (error) {
				suspend_stats.failed_resume++;
				dpm_save_failed_step(SUSPEND_RESUME);
				dpm_save_failed_dev(dev_name(dev));
				pm_dev_err(dev, state, "", error);
			}

			mutex_lock(&dpm_list_mtx);
		}
		if (!list_empty(&dev->power.entry))
			list_move_tail(&dev->power.entry, &dpm_prepared_list);
		put_device(dev);
	}
	mutex_unlock(&dpm_list_mtx);
	async_synchronize_full();
	dpm_show_time(starttime, state, 0, NULL);

	cpufreq_resume();
	trace_suspend_resume(TPS("dpm_resume"), state.event, false);
}

/**
 * device_complete - Complete a PM transition for given device.
 * @dev: Device to handle.
 * @state: PM transition of the system being carried out.
 */
static void device_complete(struct device *dev, pm_message_t state)
{
	void (*callback)(struct device *) = NULL;
	const char *info = NULL;

	if (dev->power.syscore)
		return;

	device_lock(dev);

	if (dev->pm_domain) {
		info = "completing power domain ";
		callback = dev->pm_domain->ops.complete;
	} else if (dev->type && dev->type->pm) {
		info = "completing type ";
		callback = dev->type->pm->complete;
	} else if (dev->class && dev->class->pm) {
		info = "completing class ";
		callback = dev->class->pm->complete;
	} else if (dev->bus && dev->bus->pm) {
		info = "completing bus ";
		callback = dev->bus->pm->complete;
	}

	if (!callback && dev->driver && dev->driver->pm) {
		info = "completing driver ";
		callback = dev->driver->pm->complete;
	}

	if (callback) {
		pm_dev_dbg(dev, state, info);
		callback(dev);
	}

	device_unlock(dev);

	pm_runtime_put(dev);
}

/**
 * dpm_complete - Complete a PM transition for all non-sysdev devices.
 * @state: PM transition of the system being carried out.
 *
 * Execute the ->complete() callbacks for all devices whose PM status is not
 * DPM_ON (this allows new devices to be registered).
 */
void dpm_complete(pm_message_t state)
{
	struct list_head list;

	trace_suspend_resume(TPS("dpm_complete"), state.event, true);
	might_sleep();

	INIT_LIST_HEAD(&list);
	mutex_lock(&dpm_list_mtx);
	while (!list_empty(&dpm_prepared_list)) {
		struct device *dev = to_device(dpm_prepared_list.prev);

		get_device(dev);
		dev->power.is_prepared = false;
		list_move(&dev->power.entry, &list);
		mutex_unlock(&dpm_list_mtx);

		trace_device_pm_callback_start(dev, "", state.event);
		device_complete(dev, state);
		trace_device_pm_callback_end(dev, 0);

		mutex_lock(&dpm_list_mtx);
		put_device(dev);
	}
	list_splice(&list, &dpm_list);
	mutex_unlock(&dpm_list_mtx);

	/* Allow device probing and trigger re-probing of deferred devices */
	device_unblock_probing();
	trace_suspend_resume(TPS("dpm_complete"), state.event, false);
}

/**
 * dpm_resume_end - Execute "resume" callbacks and complete system transition.
 * @state: PM transition of the system being carried out.
 *
 * Execute "resume" callbacks for all devices and complete the PM transition of
 * the system.
 */
void dpm_resume_end(pm_message_t state)
{
	dpm_resume(state);
	dpm_complete(state);
}
EXPORT_SYMBOL_GPL(dpm_resume_end);


/*------------------------- Suspend routines -------------------------*/

/**
 * resume_event - Return a "resume" message for given "suspend" sleep state.
 * @sleep_state: PM message representing a sleep state.
 *
 * Return a PM message representing the resume event corresponding to given
 * sleep state.
 */
static pm_message_t resume_event(pm_message_t sleep_state)
{
	switch (sleep_state.event) {
	case PM_EVENT_SUSPEND:
		return PMSG_RESUME;
	case PM_EVENT_FREEZE:
	case PM_EVENT_QUIESCE:
		return PMSG_RECOVER;
	case PM_EVENT_HIBERNATE:
		return PMSG_RESTORE;
	}
	return PMSG_ON;
}

/**
 * __device_suspend_noirq - Execute a "noirq suspend" callback for given device.
 * @dev: Device to handle.
 * @state: PM transition of the system being carried out.
 * @async: If true, the device is being suspended asynchronously.
 *
 * The driver of @dev will not receive interrupts while this function is being
 * executed.
 */
static int __device_suspend_noirq(struct device *dev, pm_message_t state, bool async)
{
	pm_callback_t callback = NULL;
	const char *info = NULL;
	int error = 0;

	TRACE_DEVICE(dev);
	TRACE_SUSPEND(0);

	dpm_wait_for_subordinate(dev, async);

	if (async_error)
		goto Complete;

	if (pm_wakeup_pending()) {
		async_error = -EBUSY;
		goto Complete;
	}

	if (dev->power.syscore || dev->power.direct_complete)
		goto Complete;

	if (dev->pm_domain) {
		info = "noirq power domain ";
		callback = pm_noirq_op(&dev->pm_domain->ops, state);
	} else if (dev->type && dev->type->pm) {
		info = "noirq type ";
		callback = pm_noirq_op(dev->type->pm, state);
	} else if (dev->class && dev->class->pm) {
		info = "noirq class ";
		callback = pm_noirq_op(dev->class->pm, state);
	} else if (dev->bus && dev->bus->pm) {
		info = "noirq bus ";
		callback = pm_noirq_op(dev->bus->pm, state);
	}

	if (!callback && dev->driver && dev->driver->pm) {
		info = "noirq driver ";
		callback = pm_noirq_op(dev->driver->pm, state);
	}

	error = dpm_run_callback(callback, dev, state, info);
	if (!error)
		dev->power.is_noirq_suspended = true;
	else
		async_error = error;

Complete:
	complete_all(&dev->power.completion);
	TRACE_SUSPEND(error);
	return error;
}

static void async_suspend_noirq(void *data, async_cookie_t cookie)
{
	struct device *dev = (struct device *)data;
	int error;

	error = __device_suspend_noirq(dev, pm_transition, true);
	if (error) {
		dpm_save_failed_dev(dev_name(dev));
		pm_dev_err(dev, pm_transition, " async", error);
	}

	put_device(dev);
}

static int device_suspend_noirq(struct device *dev)
{
	reinit_completion(&dev->power.completion);

	if (is_async(dev)) {
		get_device(dev);
		async_schedule(async_suspend_noirq, dev);
		return 0;
	}
	return __device_suspend_noirq(dev, pm_transition, false);
}

void dpm_noirq_begin(void)
{
	cpuidle_pause();
	device_wakeup_arm_wake_irqs();
	suspend_device_irqs();
}

int dpm_noirq_suspend_devices(pm_message_t state)
{
	ktime_t starttime = ktime_get();
	int error = 0;

	trace_suspend_resume(TPS("dpm_suspend_noirq"), state.event, true);
	mutex_lock(&dpm_list_mtx);
	pm_transition = state;
	async_error = 0;

	while (!list_empty(&dpm_late_early_list)) {
		struct device *dev = to_device(dpm_late_early_list.prev);

		get_device(dev);
		mutex_unlock(&dpm_list_mtx);

		error = device_suspend_noirq(dev);

		mutex_lock(&dpm_list_mtx);
		if (error) {
			pm_dev_err(dev, state, " noirq", error);
			dpm_save_failed_dev(dev_name(dev));
			put_device(dev);
			break;
		}
		if (!list_empty(&dev->power.entry))
			list_move(&dev->power.entry, &dpm_noirq_list);
		put_device(dev);

		if (async_error)
			break;
	}
	mutex_unlock(&dpm_list_mtx);
	async_synchronize_full();
	if (!error)
		error = async_error;

	if (error) {
		suspend_stats.failed_suspend_noirq++;
		dpm_save_failed_step(SUSPEND_SUSPEND_NOIRQ);
	}
	dpm_show_time(starttime, state, error, "noirq");
	trace_suspend_resume(TPS("dpm_suspend_noirq"), state.event, false);
	return error;
}

/**
 * dpm_suspend_noirq - Execute "noirq suspend" callbacks for all devices.
 * @state: PM transition of the system being carried out.
 *
 * Prevent device drivers' interrupt handlers from being called and invoke
 * "noirq" suspend callbacks for all non-sysdev devices.
 */
int dpm_suspend_noirq(pm_message_t state)
{
	int ret;

	dpm_noirq_begin();
	ret = dpm_noirq_suspend_devices(state);
	if (ret)
		dpm_resume_noirq(resume_event(state));

	return ret;
}

/**
 * __device_suspend_late - Execute a "late suspend" callback for given device.
 * @dev: Device to handle.
 * @state: PM transition of the system being carried out.
 * @async: If true, the device is being suspended asynchronously.
 *
 * Runtime PM is disabled for @dev while this function is being executed.
 */
static int __device_suspend_late(struct device *dev, pm_message_t state, bool async)
{
	pm_callback_t callback = NULL;
	const char *info = NULL;
	int error = 0;

	TRACE_DEVICE(dev);
	TRACE_SUSPEND(0);

	__pm_runtime_disable(dev, false);

	dpm_wait_for_subordinate(dev, async);

	if (async_error)
		goto Complete;

	if (pm_wakeup_pending()) {
		async_error = -EBUSY;
		goto Complete;
	}

	if (dev->power.syscore || dev->power.direct_complete)
		goto Complete;

	if (dev->pm_domain) {
		info = "late power domain ";
		callback = pm_late_early_op(&dev->pm_domain->ops, state);
	} else if (dev->type && dev->type->pm) {
		info = "late type ";
		callback = pm_late_early_op(dev->type->pm, state);
	} else if (dev->class && dev->class->pm) {
		info = "late class ";
		callback = pm_late_early_op(dev->class->pm, state);
	} else if (dev->bus && dev->bus->pm) {
		info = "late bus ";
		callback = pm_late_early_op(dev->bus->pm, state);
	}

	if (!callback && dev->driver && dev->driver->pm) {
		info = "late driver ";
		callback = pm_late_early_op(dev->driver->pm, state);
	}

	error = dpm_run_callback(callback, dev, state, info);
	if (!error)
		dev->power.is_late_suspended = true;
	else
		async_error = error;

Complete:
	TRACE_SUSPEND(error);
	complete_all(&dev->power.completion);
	return error;
}

static void async_suspend_late(void *data, async_cookie_t cookie)
{
	struct device *dev = (struct device *)data;
	int error;

	error = __device_suspend_late(dev, pm_transition, true);
	if (error) {
		dpm_save_failed_dev(dev_name(dev));
		pm_dev_err(dev, pm_transition, " async", error);
	}
	put_device(dev);
}

static int device_suspend_late(struct device *dev)
{
	reinit_completion(&dev->power.completion);

	if (is_async(dev)) {
		get_device(dev);
		async_schedule(async_suspend_late, dev);
		return 0;
	}

	return __device_suspend_late(dev, pm_transition, false);
}

/**
 * dpm_suspend_late - Execute "late suspend" callbacks for all devices.
 * @state: PM transition of the system being carried out.
 */
int dpm_suspend_late(pm_message_t state)
{
	ktime_t starttime = ktime_get();
	int error = 0;

	trace_suspend_resume(TPS("dpm_suspend_late"), state.event, true);
	mutex_lock(&dpm_list_mtx);
	pm_transition = state;
	async_error = 0;

	while (!list_empty(&dpm_suspended_list)) {
		struct device *dev = to_device(dpm_suspended_list.prev);

		get_device(dev);
		mutex_unlock(&dpm_list_mtx);

		error = device_suspend_late(dev);

		mutex_lock(&dpm_list_mtx);
		if (!list_empty(&dev->power.entry))
			list_move(&dev->power.entry, &dpm_late_early_list);

		if (error) {
			pm_dev_err(dev, state, " late", error);
			dpm_save_failed_dev(dev_name(dev));
			put_device(dev);
			break;
		}
		put_device(dev);

		if (async_error)
			break;
	}
	mutex_unlock(&dpm_list_mtx);
	async_synchronize_full();
	if (!error)
		error = async_error;
	if (error) {
		suspend_stats.failed_suspend_late++;
		dpm_save_failed_step(SUSPEND_SUSPEND_LATE);
		dpm_resume_early(resume_event(state));
	}
	dpm_show_time(starttime, state, error, "late");
	trace_suspend_resume(TPS("dpm_suspend_late"), state.event, false);
	return error;
}

/**
 * dpm_suspend_end - Execute "late" and "noirq" device suspend callbacks.
 * @state: PM transition of the system being carried out.
 */
int dpm_suspend_end(pm_message_t state)
{
	int error = dpm_suspend_late(state);
	if (error)
		return error;

	error = dpm_suspend_noirq(state);
	if (error) {
		dpm_resume_early(resume_event(state));
		return error;
	}

	return 0;
}
EXPORT_SYMBOL_GPL(dpm_suspend_end);

/**
 * legacy_suspend - Execute a legacy (bus or class) suspend callback for device.
 * @dev: Device to suspend.
 * @state: PM transition of the system being carried out.
 * @cb: Suspend callback to execute.
 * @info: string description of caller.
 */
static int legacy_suspend(struct device *dev, pm_message_t state,
			  int (*cb)(struct device *dev, pm_message_t state),
			  const char *info)
{
	int error;
	ktime_t calltime;

	calltime = initcall_debug_start(dev);

	trace_device_pm_callback_start(dev, info, state.event);
	error = cb(dev, state);
	trace_device_pm_callback_end(dev, error);
	suspend_report_result(cb, error);

	initcall_debug_report(dev, calltime, error, state, info);

	return error;
}

static void dpm_clear_suppliers_direct_complete(struct device *dev)
{
	struct device_link *link;
	int idx;

	idx = device_links_read_lock();

	list_for_each_entry_rcu(link, &dev->links.suppliers, c_node) {
		spin_lock_irq(&link->supplier->power.lock);
		link->supplier->power.direct_complete = false;
		spin_unlock_irq(&link->supplier->power.lock);
	}

	device_links_read_unlock(idx);
}

/**
 * __device_suspend - Execute "suspend" callbacks for given device.
 * @dev: Device to handle.
 * @state: PM transition of the system being carried out.
 * @async: If true, the device is being suspended asynchronously.
 */
static int __device_suspend(struct device *dev, pm_message_t state, bool async)
{
	pm_callback_t callback = NULL;
	const char *info = NULL;
	int error = 0;
	DECLARE_DPM_WATCHDOG_ON_STACK(wd);

	TRACE_DEVICE(dev);
	TRACE_SUSPEND(0);

	dpm_wait_for_subordinate(dev, async);

	if (async_error)
		goto Complete;

	/*
	 * If a device configured to wake up the system from sleep states
	 * has been suspended at run time and there's a resume request pending
	 * for it, this is equivalent to the device signaling wakeup, so the
	 * system suspend operation should be aborted.
	 */
	if (pm_runtime_barrier(dev) && device_may_wakeup(dev))
		pm_wakeup_event(dev, 0);

	if (pm_wakeup_pending()) {
		async_error = -EBUSY;
		goto Complete;
	}

	if (dev->power.syscore)
		goto Complete;

	if (dev->power.direct_complete) {
		if (pm_runtime_status_suspended(dev)) {
			pm_runtime_disable(dev);
			if (pm_runtime_status_suspended(dev))
				goto Complete;

			pm_runtime_enable(dev);
		}
		dev->power.direct_complete = false;
	}

	dpm_watchdog_set(&wd, dev);
	device_lock(dev);

	if (dev->pm_domain) {
		info = "power domain ";
		callback = pm_op(&dev->pm_domain->ops, state);
		goto Run;
	}

	if (dev->type && dev->type->pm) {
		info = "type ";
		callback = pm_op(dev->type->pm, state);
		goto Run;
	}

	if (dev->class && dev->class->pm) {
		info = "class ";
		callback = pm_op(dev->class->pm, state);
		goto Run;
	}

	if (dev->bus) {
		if (dev->bus->pm) {
			info = "bus ";
			callback = pm_op(dev->bus->pm, state);
		} else if (dev->bus->suspend) {
			pm_dev_dbg(dev, state, "legacy bus ");
			error = legacy_suspend(dev, state, dev->bus->suspend,
						"legacy bus ");
			goto End;
		}
	}

 Run:
	if (!callback && dev->driver && dev->driver->pm) {
		info = "driver ";
		callback = pm_op(dev->driver->pm, state);
	}

	error = dpm_run_callback(callback, dev, state, info);

 End:
	if (!error) {
		struct device *parent = dev->parent;

		dev->power.is_suspended = true;
		if (parent) {
			spin_lock_irq(&parent->power.lock);

			dev->parent->power.direct_complete = false;
			if (dev->power.wakeup_path
			    && !dev->parent->power.ignore_children)
				dev->parent->power.wakeup_path = true;

			spin_unlock_irq(&parent->power.lock);
		}
		dpm_clear_suppliers_direct_complete(dev);
	}

	device_unlock(dev);
	dpm_watchdog_clear(&wd);

 Complete:
	if (error)
		async_error = error;

	complete_all(&dev->power.completion);
	TRACE_SUSPEND(error);
	return error;
}

static void async_suspend(void *data, async_cookie_t cookie)
{
	struct device *dev = (struct device *)data;
	int error;

	error = __device_suspend(dev, pm_transition, true);
	if (error) {
		dpm_save_failed_dev(dev_name(dev));
		pm_dev_err(dev, pm_transition, " async", error);
	}

	put_device(dev);
}

static int device_suspend(struct device *dev)
{
	reinit_completion(&dev->power.completion);

	if (is_async(dev)) {
		get_device(dev);
		async_schedule(async_suspend, dev);
		return 0;
	}

	return __device_suspend(dev, pm_transition, false);
}

/**
 * dpm_suspend - Execute "suspend" callbacks for all non-sysdev devices.
 * @state: PM transition of the system being carried out.
 */
int dpm_suspend(pm_message_t state)
{
	ktime_t starttime = ktime_get();
	int error = 0;

	trace_suspend_resume(TPS("dpm_suspend"), state.event, true);
	might_sleep();

	cpufreq_suspend();

	mutex_lock(&dpm_list_mtx);
	pm_transition = state;
	async_error = 0;
	while (!list_empty(&dpm_prepared_list)) {
		struct device *dev = to_device(dpm_prepared_list.prev);

		get_device(dev);
		mutex_unlock(&dpm_list_mtx);

		error = device_suspend(dev);

		mutex_lock(&dpm_list_mtx);
		if (error) {
			pm_dev_err(dev, state, "", error);
			dpm_save_failed_dev(dev_name(dev));
			put_device(dev);
			break;
		}
		if (!list_empty(&dev->power.entry))
			list_move(&dev->power.entry, &dpm_suspended_list);
		put_device(dev);
		if (async_error)
			break;
	}
	mutex_unlock(&dpm_list_mtx);
	async_synchronize_full();
	if (!error)
		error = async_error;
	if (error) {
		suspend_stats.failed_suspend++;
		dpm_save_failed_step(SUSPEND_SUSPEND);
	}
	dpm_show_time(starttime, state, error, NULL);
	trace_suspend_resume(TPS("dpm_suspend"), state.event, false);
	return error;
}

/**
 * device_prepare - Prepare a device for system power transition.
 * @dev: Device to handle.
 * @state: PM transition of the system being carried out.
 *
 * Execute the ->prepare() callback(s) for given device.  No new children of the
 * device may be registered after this function has returned.
 */
static int device_prepare(struct device *dev, pm_message_t state)
{
	int (*callback)(struct device *) = NULL;
	int ret = 0;

	if (dev->power.syscore)
		return 0;

	WARN_ON(dev_pm_test_driver_flags(dev, DPM_FLAG_SMART_SUSPEND) &&
		!pm_runtime_enabled(dev));

	/*
	 * If a device's parent goes into runtime suspend at the wrong time,
	 * it won't be possible to resume the device.  To prevent this we
	 * block runtime suspend here, during the prepare phase, and allow
	 * it again during the complete phase.
	 */
	pm_runtime_get_noresume(dev);

	device_lock(dev);

	dev->power.wakeup_path = device_may_wakeup(dev);

	if (dev->power.no_pm_callbacks) {
		ret = 1;	/* Let device go direct_complete */
		goto unlock;
	}

	if (dev->pm_domain)
		callback = dev->pm_domain->ops.prepare;
	else if (dev->type && dev->type->pm)
		callback = dev->type->pm->prepare;
	else if (dev->class && dev->class->pm)
		callback = dev->class->pm->prepare;
	else if (dev->bus && dev->bus->pm)
		callback = dev->bus->pm->prepare;

	if (!callback && dev->driver && dev->driver->pm)
		callback = dev->driver->pm->prepare;

	if (callback)
		ret = callback(dev);

unlock:
	device_unlock(dev);

	if (ret < 0) {
		suspend_report_result(callback, ret);
		pm_runtime_put(dev);
		return ret;
	}
	/*
	 * A positive return value from ->prepare() means "this device appears
	 * to be runtime-suspended and its state is fine, so if it really is
	 * runtime-suspended, you can leave it in that state provided that you
	 * will do the same thing with all of its descendants".  This only
	 * applies to suspend transitions, however.
	 */
	spin_lock_irq(&dev->power.lock);
	dev->power.direct_complete = state.event == PM_EVENT_SUSPEND &&
		pm_runtime_suspended(dev) && ret > 0 &&
		!dev_pm_test_driver_flags(dev, DPM_FLAG_NEVER_SKIP);
	spin_unlock_irq(&dev->power.lock);
	return 0;
}

/**
 * dpm_prepare - Prepare all non-sysdev devices for a system PM transition.
 * @state: PM transition of the system being carried out.
 *
 * Execute the ->prepare() callback(s) for all devices.
 */
int dpm_prepare(pm_message_t state)
{
	int error = 0;

	trace_suspend_resume(TPS("dpm_prepare"), state.event, true);
	might_sleep();

	/*
	 * Give a chance for the known devices to complete their probes, before
	 * disable probing of devices. This sync point is important at least
	 * at boot time + hibernation restore.
	 */
	wait_for_device_probe();
	/*
	 * It is unsafe if probing of devices will happen during suspend or
	 * hibernation and system behavior will be unpredictable in this case.
	 * So, let's prohibit device's probing here and defer their probes
	 * instead. The normal behavior will be restored in dpm_complete().
	 */
	device_block_probing();

	mutex_lock(&dpm_list_mtx);
	while (!list_empty(&dpm_list)) {
		struct device *dev = to_device(dpm_list.next);

		get_device(dev);
		mutex_unlock(&dpm_list_mtx);

		trace_device_pm_callback_start(dev, "", state.event);
		error = device_prepare(dev, state);
		trace_device_pm_callback_end(dev, error);

		mutex_lock(&dpm_list_mtx);
		if (error) {
			if (error == -EAGAIN) {
				put_device(dev);
				error = 0;
				continue;
			}
			printk(KERN_INFO "PM: Device %s not prepared "
				"for power transition: code %d\n",
				dev_name(dev), error);
			put_device(dev);
			break;
		}
		dev->power.is_prepared = true;
		if (!list_empty(&dev->power.entry))
			list_move_tail(&dev->power.entry, &dpm_prepared_list);
		put_device(dev);
	}
	mutex_unlock(&dpm_list_mtx);
	trace_suspend_resume(TPS("dpm_prepare"), state.event, false);
	return error;
}

/**
 * dpm_suspend_start - Prepare devices for PM transition and suspend them.
 * @state: PM transition of the system being carried out.
 *
 * Prepare all non-sysdev devices for system PM transition and execute "suspend"
 * callbacks for them.
 */
int dpm_suspend_start(pm_message_t state)
{
	int error;

	error = dpm_prepare(state);
	if (error) {
		suspend_stats.failed_prepare++;
		dpm_save_failed_step(SUSPEND_PREPARE);
	} else
		error = dpm_suspend(state);
	return error;
}
EXPORT_SYMBOL_GPL(dpm_suspend_start);

void __suspend_report_result(const char *function, void *fn, int ret)
{
	if (ret)
		printk(KERN_ERR "%s(): %pF returns %d\n", function, fn, ret);
}
EXPORT_SYMBOL_GPL(__suspend_report_result);

/**
 * device_pm_wait_for_dev - Wait for suspend/resume of a device to complete.
 * @dev: Device to wait for.
 * @subordinate: Device that needs to wait for @dev.
 */
int device_pm_wait_for_dev(struct device *subordinate, struct device *dev)
{
	dpm_wait(dev, subordinate->power.async_suspend);
	return async_error;
}
EXPORT_SYMBOL_GPL(device_pm_wait_for_dev);

/**
 * dpm_for_each_dev - device iterator.
 * @data: data for the callback.
 * @fn: function to be called for each device.
 *
 * Iterate over devices in dpm_list, and call @fn for each device,
 * passing it @data.
 */
void dpm_for_each_dev(void *data, void (*fn)(struct device *, void *))
{
	struct device *dev;

	if (!fn)
		return;

	device_pm_lock();
	list_for_each_entry(dev, &dpm_list, power.entry)
		fn(dev, data);
	device_pm_unlock();
}
EXPORT_SYMBOL_GPL(dpm_for_each_dev);

static bool pm_ops_is_empty(const struct dev_pm_ops *ops)
{
	if (!ops)
		return true;

	return !ops->prepare &&
	       !ops->suspend &&
	       !ops->suspend_late &&
	       !ops->suspend_noirq &&
	       !ops->resume_noirq &&
	       !ops->resume_early &&
	       !ops->resume &&
	       !ops->complete;
}

void device_pm_check_callbacks(struct device *dev)
{
	spin_lock_irq(&dev->power.lock);
	dev->power.no_pm_callbacks =
		(!dev->bus || (pm_ops_is_empty(dev->bus->pm) &&
		 !dev->bus->suspend && !dev->bus->resume)) &&
		(!dev->class || pm_ops_is_empty(dev->class->pm)) &&
		(!dev->type || pm_ops_is_empty(dev->type->pm)) &&
		(!dev->pm_domain || pm_ops_is_empty(&dev->pm_domain->ops)) &&
		(!dev->driver || (pm_ops_is_empty(dev->driver->pm) &&
		 !dev->driver->suspend && !dev->driver->resume));
	spin_unlock_irq(&dev->power.lock);
}

bool dev_pm_smart_suspend_and_suspended(struct device *dev)
{
	return dev_pm_test_driver_flags(dev, DPM_FLAG_SMART_SUSPEND) &&
		pm_runtime_status_suspended(dev);
}<|MERGE_RESOLUTION|>--- conflicted
+++ resolved
@@ -526,8 +526,6 @@
 /*------------------------- Resume routines -------------------------*/
 
 /**
-<<<<<<< HEAD
-=======
  * dev_pm_skip_next_resume_phases - Skip next system resume phases for device.
  * @dev: Target device.
  *
@@ -543,7 +541,6 @@
 }
 
 /**
->>>>>>> 904e14fb
  * device_resume_noirq - Execute a "noirq resume" callback for given device.
  * @dev: Device to handle.
  * @state: PM transition of the system being carried out.
