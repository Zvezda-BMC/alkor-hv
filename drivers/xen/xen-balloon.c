/******************************************************************************
 * Xen balloon driver - enables returning/claiming memory to/from Xen.
 *
 * Copyright (c) 2003, B Dragovic
 * Copyright (c) 2003-2004, M Williamson, K Fraser
 * Copyright (c) 2005 Dan M. Smith, IBM Corporation
 *
 * This program is free software; you can redistribute it and/or
 * modify it under the terms of the GNU General Public License version 2
 * as published by the Free Software Foundation; or, when distributed
 * separately from the Linux kernel or incorporated into other
 * software packages, subject to the following license:
 *
 * Permission is hereby granted, free of charge, to any person obtaining a copy
 * of this source file (the "Software"), to deal in the Software without
 * restriction, including without limitation the rights to use, copy, modify,
 * merge, publish, distribute, sublicense, and/or sell copies of the Software,
 * and to permit persons to whom the Software is furnished to do so, subject to
 * the following conditions:
 *
 * The above copyright notice and this permission notice shall be included in
 * all copies or substantial portions of the Software.
 *
 * THE SOFTWARE IS PROVIDED "AS IS", WITHOUT WARRANTY OF ANY KIND, EXPRESS OR
 * IMPLIED, INCLUDING BUT NOT LIMITED TO THE WARRANTIES OF MERCHANTABILITY,
 * FITNESS FOR A PARTICULAR PURPOSE AND NONINFRINGEMENT. IN NO EVENT SHALL THE
 * AUTHORS OR COPYRIGHT HOLDERS BE LIABLE FOR ANY CLAIM, DAMAGES OR OTHER
 * LIABILITY, WHETHER IN AN ACTION OF CONTRACT, TORT OR OTHERWISE, ARISING
 * FROM, OUT OF OR IN CONNECTION WITH THE SOFTWARE OR THE USE OR OTHER DEALINGS
 * IN THE SOFTWARE.
 */

#include <linux/kernel.h>
#include <linux/module.h>
#include <linux/capability.h>

#include <xen/xen.h>
#include <xen/interface/xen.h>
#include <xen/balloon.h>
#include <xen/xenbus.h>
#include <xen/features.h>
#include <xen/page.h>

#define PAGES2KB(_p) ((_p)<<(PAGE_SHIFT-10))

#define BALLOON_CLASS_NAME "xen_memory"

static struct device balloon_dev;

static int register_balloon(struct device *dev);

/* React to a change in the target key */
static void watch_target(struct xenbus_watch *watch,
			 const char **vec, unsigned int len)
{
	unsigned long long new_target;
	int err;

	err = xenbus_scanf(XBT_NIL, "memory", "target", "%llu", &new_target);
	if (err != 1) {
		/* This is ok (for domain0 at least) - so just return */
		return;
	}

	/* The given memory/target value is in KiB, so it needs converting to
	 * pages. PAGE_SHIFT converts bytes to pages, hence PAGE_SHIFT - 10.
	 */
	balloon_set_new_target(new_target >> (PAGE_SHIFT - 10));
}
static struct xenbus_watch target_watch = {
	.node = "memory/target",
	.callback = watch_target,
};


static int balloon_init_watcher(struct notifier_block *notifier,
				unsigned long event,
				void *data)
{
	int err;

	err = register_xenbus_watch(&target_watch);
	if (err)
		printk(KERN_ERR "Failed to set balloon watcher\n");

	return NOTIFY_DONE;
}

static struct notifier_block xenstore_notifier = {
	.notifier_call = balloon_init_watcher,
};

static int __init balloon_init(void)
{
	if (!xen_domain())
		return -ENODEV;

	pr_info("xen-balloon: Initialising balloon driver.\n");

	register_balloon(&balloon_dev);

	register_xen_selfballooning(&balloon_dev);

	register_xenstore_notifier(&xenstore_notifier);

	return 0;
}
subsys_initcall(balloon_init);

static void balloon_exit(void)
{
    /* XXX - release balloon here */
    return;
}

module_exit(balloon_exit);

#define BALLOON_SHOW(name, format, args...)				\
	static ssize_t show_##name(struct device *dev,			\
				   struct device_attribute *attr,	\
				   char *buf)				\
	{								\
		return sprintf(buf, format, ##args);			\
	}								\
	static DEVICE_ATTR(name, S_IRUGO, show_##name, NULL)

BALLOON_SHOW(current_kb, "%lu\n", PAGES2KB(balloon_stats.current_pages));
BALLOON_SHOW(low_kb, "%lu\n", PAGES2KB(balloon_stats.balloon_low));
BALLOON_SHOW(high_kb, "%lu\n", PAGES2KB(balloon_stats.balloon_high));

static DEVICE_ULONG_ATTR(schedule_delay, 0444, balloon_stats.schedule_delay);
static DEVICE_ULONG_ATTR(max_schedule_delay, 0644, balloon_stats.max_schedule_delay);
static DEVICE_ULONG_ATTR(retry_count, 0444, balloon_stats.retry_count);
static DEVICE_ULONG_ATTR(max_retry_count, 0644, balloon_stats.max_retry_count);

static ssize_t show_target_kb(struct device *dev, struct device_attribute *attr,
			      char *buf)
{
	return sprintf(buf, "%lu\n", PAGES2KB(balloon_stats.target_pages));
}

static ssize_t store_target_kb(struct device *dev,
			       struct device_attribute *attr,
			       const char *buf,
			       size_t count)
{
	char *endchar;
	unsigned long long target_bytes;

	if (!capable(CAP_SYS_ADMIN))
		return -EPERM;

	target_bytes = simple_strtoull(buf, &endchar, 0) * 1024;

	balloon_set_new_target(target_bytes >> PAGE_SHIFT);

	return count;
}

static DEVICE_ATTR(target_kb, S_IRUGO | S_IWUSR,
		   show_target_kb, store_target_kb);


static ssize_t show_target(struct device *dev, struct device_attribute *attr,
			      char *buf)
{
	return sprintf(buf, "%llu\n",
		       (unsigned long long)balloon_stats.target_pages
		       << PAGE_SHIFT);
}

static ssize_t store_target(struct device *dev,
			    struct device_attribute *attr,
			    const char *buf,
			    size_t count)
{
	char *endchar;
	unsigned long long target_bytes;

	if (!capable(CAP_SYS_ADMIN))
		return -EPERM;

	target_bytes = memparse(buf, &endchar);

	balloon_set_new_target(target_bytes >> PAGE_SHIFT);

	return count;
}

static DEVICE_ATTR(target, S_IRUGO | S_IWUSR,
		   show_target, store_target);


static struct device_attribute *balloon_attrs[] = {
	&dev_attr_target_kb,
	&dev_attr_target,
	&dev_attr_schedule_delay.attr,
	&dev_attr_max_schedule_delay.attr,
	&dev_attr_retry_count.attr,
	&dev_attr_max_retry_count.attr
};

static struct attribute *balloon_info_attrs[] = {
	&dev_attr_current_kb.attr,
	&dev_attr_low_kb.attr,
	&dev_attr_high_kb.attr,
	NULL
};

static struct attribute_group balloon_info_group = {
	.name = "info",
	.attrs = balloon_info_attrs
};

static struct bus_type balloon_subsys = {
	.name = BALLOON_CLASS_NAME,
	.dev_name = BALLOON_CLASS_NAME,
};

static int register_balloon(struct device *dev)
{
	int i, error;

<<<<<<< HEAD
	error = bus_register(&balloon_subsys);
=======
	error = subsys_system_register(&balloon_subsys, NULL);
>>>>>>> 8ea11f7f
	if (error)
		return error;

	dev->id = 0;
	dev->bus = &balloon_subsys;

	error = device_register(dev);
	if (error) {
		bus_unregister(&balloon_subsys);
		return error;
	}

	for (i = 0; i < ARRAY_SIZE(balloon_attrs); i++) {
		error = device_create_file(dev, balloon_attrs[i]);
		if (error)
			goto fail;
	}

	error = sysfs_create_group(&dev->kobj, &balloon_info_group);
	if (error)
		goto fail;

	return 0;

 fail:
	while (--i >= 0)
		device_remove_file(dev, balloon_attrs[i]);
	device_unregister(dev);
	bus_unregister(&balloon_subsys);
	return error;
}

MODULE_LICENSE("GPL");<|MERGE_RESOLUTION|>--- conflicted
+++ resolved
@@ -221,11 +221,7 @@
 {
 	int i, error;
 
-<<<<<<< HEAD
-	error = bus_register(&balloon_subsys);
-=======
 	error = subsys_system_register(&balloon_subsys, NULL);
->>>>>>> 8ea11f7f
 	if (error)
 		return error;
 
