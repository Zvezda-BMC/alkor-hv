/*
 * Copyright (C) 2009. SUSE Linux Products GmbH. All rights reserved.
 *
 * Authors:
 *    Alexander Graf <agraf@suse.de>
 *    Kevin Wolf <mail@kevin-wolf.de>
 *    Paul Mackerras <paulus@samba.org>
 *
 * Description:
 * Functions relating to running KVM on Book 3S processors where
 * we don't have access to hypervisor mode, and we run the guest
 * in problem state (user mode).
 *
 * This file is derived from arch/powerpc/kvm/44x.c,
 * by Hollis Blanchard <hollisb@us.ibm.com>.
 *
 * This program is free software; you can redistribute it and/or modify
 * it under the terms of the GNU General Public License, version 2, as
 * published by the Free Software Foundation.
 */

#include <linux/kvm_host.h>
#include <linux/export.h>
#include <linux/err.h>
#include <linux/slab.h>

#include <asm/reg.h>
#include <asm/cputable.h>
#include <asm/cacheflush.h>
#include <asm/tlbflush.h>
#include <asm/uaccess.h>
#include <asm/io.h>
#include <asm/kvm_ppc.h>
#include <asm/kvm_book3s.h>
#include <asm/mmu_context.h>
#include <linux/gfp.h>
#include <linux/sched.h>
#include <linux/vmalloc.h>
#include <linux/highmem.h>

#include "trace.h"

/* #define EXIT_DEBUG */
/* #define DEBUG_EXT */

static int kvmppc_handle_ext(struct kvm_vcpu *vcpu, unsigned int exit_nr,
			     ulong msr);

/* Some compatibility defines */
#ifdef CONFIG_PPC_BOOK3S_32
#define MSR_USER32 MSR_USER
#define MSR_USER64 MSR_USER
#define HW_PAGE_SIZE PAGE_SIZE
#define __hard_irq_disable local_irq_disable
#define __hard_irq_enable local_irq_enable
#endif

void kvmppc_core_vcpu_load(struct kvm_vcpu *vcpu, int cpu)
{
#ifdef CONFIG_PPC_BOOK3S_64
	struct kvmppc_book3s_shadow_vcpu *svcpu = svcpu_get(vcpu);
	memcpy(svcpu->slb, to_book3s(vcpu)->slb_shadow, sizeof(svcpu->slb));
	memcpy(&get_paca()->shadow_vcpu, to_book3s(vcpu)->shadow_vcpu,
	       sizeof(get_paca()->shadow_vcpu));
	svcpu->slb_max = to_book3s(vcpu)->slb_shadow_max;
	svcpu_put(svcpu);
#endif

#ifdef CONFIG_PPC_BOOK3S_32
	current->thread.kvm_shadow_vcpu = to_book3s(vcpu)->shadow_vcpu;
#endif
}

void kvmppc_core_vcpu_put(struct kvm_vcpu *vcpu)
{
#ifdef CONFIG_PPC_BOOK3S_64
	struct kvmppc_book3s_shadow_vcpu *svcpu = svcpu_get(vcpu);
	memcpy(to_book3s(vcpu)->slb_shadow, svcpu->slb, sizeof(svcpu->slb));
	memcpy(to_book3s(vcpu)->shadow_vcpu, &get_paca()->shadow_vcpu,
	       sizeof(get_paca()->shadow_vcpu));
	to_book3s(vcpu)->slb_shadow_max = svcpu->slb_max;
	svcpu_put(svcpu);
#endif

	kvmppc_giveup_ext(vcpu, MSR_FP);
	kvmppc_giveup_ext(vcpu, MSR_VEC);
	kvmppc_giveup_ext(vcpu, MSR_VSX);
}

static void kvmppc_recalc_shadow_msr(struct kvm_vcpu *vcpu)
{
	ulong smsr = vcpu->arch.shared->msr;

	/* Guest MSR values */
	smsr &= MSR_FE0 | MSR_FE1 | MSR_SF | MSR_SE | MSR_BE | MSR_DE;
	/* Process MSR values */
	smsr |= MSR_ME | MSR_RI | MSR_IR | MSR_DR | MSR_PR | MSR_EE;
	/* External providers the guest reserved */
	smsr |= (vcpu->arch.shared->msr & vcpu->arch.guest_owned_ext);
	/* 64-bit Process MSR values */
#ifdef CONFIG_PPC_BOOK3S_64
	smsr |= MSR_ISF | MSR_HV;
#endif
	vcpu->arch.shadow_msr = smsr;
}

void kvmppc_set_msr(struct kvm_vcpu *vcpu, u64 msr)
{
	ulong old_msr = vcpu->arch.shared->msr;

#ifdef EXIT_DEBUG
	printk(KERN_INFO "KVM: Set MSR to 0x%llx\n", msr);
#endif

	msr &= to_book3s(vcpu)->msr_mask;
	vcpu->arch.shared->msr = msr;
	kvmppc_recalc_shadow_msr(vcpu);

	if (msr & MSR_POW) {
		if (!vcpu->arch.pending_exceptions) {
			kvm_vcpu_block(vcpu);
			clear_bit(KVM_REQ_UNHALT, &vcpu->requests);
			vcpu->stat.halt_wakeup++;

			/* Unset POW bit after we woke up */
			msr &= ~MSR_POW;
			vcpu->arch.shared->msr = msr;
		}
	}

	if ((vcpu->arch.shared->msr & (MSR_PR|MSR_IR|MSR_DR)) !=
		   (old_msr & (MSR_PR|MSR_IR|MSR_DR))) {
		kvmppc_mmu_flush_segments(vcpu);
		kvmppc_mmu_map_segment(vcpu, kvmppc_get_pc(vcpu));

		/* Preload magic page segment when in kernel mode */
		if (!(msr & MSR_PR) && vcpu->arch.magic_page_pa) {
			struct kvm_vcpu_arch *a = &vcpu->arch;

			if (msr & MSR_DR)
				kvmppc_mmu_map_segment(vcpu, a->magic_page_ea);
			else
				kvmppc_mmu_map_segment(vcpu, a->magic_page_pa);
		}
	}

	/*
	 * When switching from 32 to 64-bit, we may have a stale 32-bit
	 * magic page around, we need to flush it. Typically 32-bit magic
	 * page will be instanciated when calling into RTAS. Note: We
	 * assume that such transition only happens while in kernel mode,
	 * ie, we never transition from user 32-bit to kernel 64-bit with
	 * a 32-bit magic page around.
	 */
	if (vcpu->arch.magic_page_pa &&
	    !(old_msr & MSR_PR) && !(old_msr & MSR_SF) && (msr & MSR_SF)) {
		/* going from RTAS to normal kernel code */
		kvmppc_mmu_pte_flush(vcpu, (uint32_t)vcpu->arch.magic_page_pa,
				     ~0xFFFUL);
	}

	/* Preload FPU if it's enabled */
	if (vcpu->arch.shared->msr & MSR_FP)
		kvmppc_handle_ext(vcpu, BOOK3S_INTERRUPT_FP_UNAVAIL, MSR_FP);
}

void kvmppc_set_pvr(struct kvm_vcpu *vcpu, u32 pvr)
{
	u32 host_pvr;

	vcpu->arch.hflags &= ~BOOK3S_HFLAG_SLB;
	vcpu->arch.pvr = pvr;
#ifdef CONFIG_PPC_BOOK3S_64
	if ((pvr >= 0x330000) && (pvr < 0x70330000)) {
		kvmppc_mmu_book3s_64_init(vcpu);
		if (!to_book3s(vcpu)->hior_explicit)
			to_book3s(vcpu)->hior = 0xfff00000;
		to_book3s(vcpu)->msr_mask = 0xffffffffffffffffULL;
		vcpu->arch.cpu_type = KVM_CPU_3S_64;
	} else
#endif
	{
		kvmppc_mmu_book3s_32_init(vcpu);
		if (!to_book3s(vcpu)->hior_explicit)
			to_book3s(vcpu)->hior = 0;
		to_book3s(vcpu)->msr_mask = 0xffffffffULL;
		vcpu->arch.cpu_type = KVM_CPU_3S_32;
	}

	kvmppc_sanity_check(vcpu);

	/* If we are in hypervisor level on 970, we can tell the CPU to
	 * treat DCBZ as 32 bytes store */
	vcpu->arch.hflags &= ~BOOK3S_HFLAG_DCBZ32;
	if (vcpu->arch.mmu.is_dcbz32(vcpu) && (mfmsr() & MSR_HV) &&
	    !strcmp(cur_cpu_spec->platform, "ppc970"))
		vcpu->arch.hflags |= BOOK3S_HFLAG_DCBZ32;

	/* Cell performs badly if MSR_FEx are set. So let's hope nobody
	   really needs them in a VM on Cell and force disable them. */
	if (!strcmp(cur_cpu_spec->platform, "ppc-cell-be"))
		to_book3s(vcpu)->msr_mask &= ~(MSR_FE0 | MSR_FE1);

#ifdef CONFIG_PPC_BOOK3S_32
	/* 32 bit Book3S always has 32 byte dcbz */
	vcpu->arch.hflags |= BOOK3S_HFLAG_DCBZ32;
#endif

	/* On some CPUs we can execute paired single operations natively */
	asm ( "mfpvr %0" : "=r"(host_pvr));
	switch (host_pvr) {
	case 0x00080200:	/* lonestar 2.0 */
	case 0x00088202:	/* lonestar 2.2 */
	case 0x70000100:	/* gekko 1.0 */
	case 0x00080100:	/* gekko 2.0 */
	case 0x00083203:	/* gekko 2.3a */
	case 0x00083213:	/* gekko 2.3b */
	case 0x00083204:	/* gekko 2.4 */
	case 0x00083214:	/* gekko 2.4e (8SE) - retail HW2 */
	case 0x00087200:	/* broadway */
		vcpu->arch.hflags |= BOOK3S_HFLAG_NATIVE_PS;
		/* Enable HID2.PSE - in case we need it later */
		mtspr(SPRN_HID2_GEKKO, mfspr(SPRN_HID2_GEKKO) | (1 << 29));
	}
}

/* Book3s_32 CPUs always have 32 bytes cache line size, which Linux assumes. To
 * make Book3s_32 Linux work on Book3s_64, we have to make sure we trap dcbz to
 * emulate 32 bytes dcbz length.
 *
 * The Book3s_64 inventors also realized this case and implemented a special bit
 * in the HID5 register, which is a hypervisor ressource. Thus we can't use it.
 *
 * My approach here is to patch the dcbz instruction on executing pages.
 */
static void kvmppc_patch_dcbz(struct kvm_vcpu *vcpu, struct kvmppc_pte *pte)
{
	struct page *hpage;
	u64 hpage_offset;
	u32 *page;
	int i;

	hpage = gfn_to_page(vcpu->kvm, pte->raddr >> PAGE_SHIFT);
	if (is_error_page(hpage)) {
		kvm_release_page_clean(hpage);
		return;
	}

	hpage_offset = pte->raddr & ~PAGE_MASK;
	hpage_offset &= ~0xFFFULL;
	hpage_offset /= 4;

	get_page(hpage);
	page = kmap_atomic(hpage);

	/* patch dcbz into reserved instruction, so we trap */
	for (i=hpage_offset; i < hpage_offset + (HW_PAGE_SIZE / 4); i++)
		if ((page[i] & 0xff0007ff) == INS_DCBZ)
			page[i] &= 0xfffffff7;

	kunmap_atomic(page);
	put_page(hpage);
}

static int kvmppc_visible_gfn(struct kvm_vcpu *vcpu, gfn_t gfn)
{
	ulong mp_pa = vcpu->arch.magic_page_pa;

	if (!(vcpu->arch.shared->msr & MSR_SF))
		mp_pa = (uint32_t)mp_pa;

	if (unlikely(mp_pa) &&
	    unlikely((mp_pa & KVM_PAM) >> PAGE_SHIFT == gfn)) {
		return 1;
	}

	return kvm_is_visible_gfn(vcpu->kvm, gfn);
}

int kvmppc_handle_pagefault(struct kvm_run *run, struct kvm_vcpu *vcpu,
			    ulong eaddr, int vec)
{
	bool data = (vec == BOOK3S_INTERRUPT_DATA_STORAGE);
	int r = RESUME_GUEST;
	int relocated;
	int page_found = 0;
	struct kvmppc_pte pte;
	bool is_mmio = false;
	bool dr = (vcpu->arch.shared->msr & MSR_DR) ? true : false;
	bool ir = (vcpu->arch.shared->msr & MSR_IR) ? true : false;
	u64 vsid;

	relocated = data ? dr : ir;

	/* Resolve real address if translation turned on */
	if (relocated) {
		page_found = vcpu->arch.mmu.xlate(vcpu, eaddr, &pte, data);
	} else {
		pte.may_execute = true;
		pte.may_read = true;
		pte.may_write = true;
		pte.raddr = eaddr & KVM_PAM;
		pte.eaddr = eaddr;
		pte.vpage = eaddr >> 12;
	}

	switch (vcpu->arch.shared->msr & (MSR_DR|MSR_IR)) {
	case 0:
		pte.vpage |= ((u64)VSID_REAL << (SID_SHIFT - 12));
		break;
	case MSR_DR:
	case MSR_IR:
		vcpu->arch.mmu.esid_to_vsid(vcpu, eaddr >> SID_SHIFT, &vsid);

		if ((vcpu->arch.shared->msr & (MSR_DR|MSR_IR)) == MSR_DR)
			pte.vpage |= ((u64)VSID_REAL_DR << (SID_SHIFT - 12));
		else
			pte.vpage |= ((u64)VSID_REAL_IR << (SID_SHIFT - 12));
		pte.vpage |= vsid;

		if (vsid == -1)
			page_found = -EINVAL;
		break;
	}

	if (vcpu->arch.mmu.is_dcbz32(vcpu) &&
	   (!(vcpu->arch.hflags & BOOK3S_HFLAG_DCBZ32))) {
		/*
		 * If we do the dcbz hack, we have to NX on every execution,
		 * so we can patch the executing code. This renders our guest
		 * NX-less.
		 */
		pte.may_execute = !data;
	}

	if (page_found == -ENOENT) {
		/* Page not found in guest PTE entries */
		struct kvmppc_book3s_shadow_vcpu *svcpu = svcpu_get(vcpu);
		vcpu->arch.shared->dar = kvmppc_get_fault_dar(vcpu);
		vcpu->arch.shared->dsisr = svcpu->fault_dsisr;
		vcpu->arch.shared->msr |=
			(svcpu->shadow_srr1 & 0x00000000f8000000ULL);
		svcpu_put(svcpu);
		kvmppc_book3s_queue_irqprio(vcpu, vec);
	} else if (page_found == -EPERM) {
		/* Storage protection */
		struct kvmppc_book3s_shadow_vcpu *svcpu = svcpu_get(vcpu);
		vcpu->arch.shared->dar = kvmppc_get_fault_dar(vcpu);
		vcpu->arch.shared->dsisr = svcpu->fault_dsisr & ~DSISR_NOHPTE;
		vcpu->arch.shared->dsisr |= DSISR_PROTFAULT;
		vcpu->arch.shared->msr |=
			svcpu->shadow_srr1 & 0x00000000f8000000ULL;
		svcpu_put(svcpu);
		kvmppc_book3s_queue_irqprio(vcpu, vec);
	} else if (page_found == -EINVAL) {
		/* Page not found in guest SLB */
		vcpu->arch.shared->dar = kvmppc_get_fault_dar(vcpu);
		kvmppc_book3s_queue_irqprio(vcpu, vec + 0x80);
	} else if (!is_mmio &&
		   kvmppc_visible_gfn(vcpu, pte.raddr >> PAGE_SHIFT)) {
		/* The guest's PTE is not mapped yet. Map on the host */
		kvmppc_mmu_map_page(vcpu, &pte);
		if (data)
			vcpu->stat.sp_storage++;
		else if (vcpu->arch.mmu.is_dcbz32(vcpu) &&
			(!(vcpu->arch.hflags & BOOK3S_HFLAG_DCBZ32)))
			kvmppc_patch_dcbz(vcpu, &pte);
	} else {
		/* MMIO */
		vcpu->stat.mmio_exits++;
		vcpu->arch.paddr_accessed = pte.raddr;
		vcpu->arch.vaddr_accessed = pte.eaddr;
		r = kvmppc_emulate_mmio(run, vcpu);
		if ( r == RESUME_HOST_NV )
			r = RESUME_HOST;
	}

	return r;
}

static inline int get_fpr_index(int i)
{
#ifdef CONFIG_VSX
	i *= 2;
#endif
	return i;
}

/* Give up external provider (FPU, Altivec, VSX) */
void kvmppc_giveup_ext(struct kvm_vcpu *vcpu, ulong msr)
{
	struct thread_struct *t = &current->thread;
	u64 *vcpu_fpr = vcpu->arch.fpr;
#ifdef CONFIG_VSX
	u64 *vcpu_vsx = vcpu->arch.vsr;
#endif
	u64 *thread_fpr = (u64*)t->fpr;
	int i;

	if (!(vcpu->arch.guest_owned_ext & msr))
		return;

#ifdef DEBUG_EXT
	printk(KERN_INFO "Giving up ext 0x%lx\n", msr);
#endif

	switch (msr) {
	case MSR_FP:
		giveup_fpu(current);
		for (i = 0; i < ARRAY_SIZE(vcpu->arch.fpr); i++)
			vcpu_fpr[i] = thread_fpr[get_fpr_index(i)];

		vcpu->arch.fpscr = t->fpscr.val;
		break;
	case MSR_VEC:
#ifdef CONFIG_ALTIVEC
		giveup_altivec(current);
		memcpy(vcpu->arch.vr, t->vr, sizeof(vcpu->arch.vr));
		vcpu->arch.vscr = t->vscr;
#endif
		break;
	case MSR_VSX:
#ifdef CONFIG_VSX
		__giveup_vsx(current);
		for (i = 0; i < ARRAY_SIZE(vcpu->arch.vsr); i++)
			vcpu_vsx[i] = thread_fpr[get_fpr_index(i) + 1];
#endif
		break;
	default:
		BUG();
	}

	vcpu->arch.guest_owned_ext &= ~msr;
	current->thread.regs->msr &= ~msr;
	kvmppc_recalc_shadow_msr(vcpu);
}

static int kvmppc_read_inst(struct kvm_vcpu *vcpu)
{
	ulong srr0 = kvmppc_get_pc(vcpu);
	u32 last_inst = kvmppc_get_last_inst(vcpu);
	int ret;

	ret = kvmppc_ld(vcpu, &srr0, sizeof(u32), &last_inst, false);
	if (ret == -ENOENT) {
		ulong msr = vcpu->arch.shared->msr;

		msr = kvmppc_set_field(msr, 33, 33, 1);
		msr = kvmppc_set_field(msr, 34, 36, 0);
		vcpu->arch.shared->msr = kvmppc_set_field(msr, 42, 47, 0);
		kvmppc_book3s_queue_irqprio(vcpu, BOOK3S_INTERRUPT_INST_STORAGE);
		return EMULATE_AGAIN;
	}

	return EMULATE_DONE;
}

static int kvmppc_check_ext(struct kvm_vcpu *vcpu, unsigned int exit_nr)
{

	/* Need to do paired single emulation? */
	if (!(vcpu->arch.hflags & BOOK3S_HFLAG_PAIRED_SINGLE))
		return EMULATE_DONE;

	/* Read out the instruction */
	if (kvmppc_read_inst(vcpu) == EMULATE_DONE)
		/* Need to emulate */
		return EMULATE_FAIL;

	return EMULATE_AGAIN;
}

/* Handle external providers (FPU, Altivec, VSX) */
static int kvmppc_handle_ext(struct kvm_vcpu *vcpu, unsigned int exit_nr,
			     ulong msr)
{
	struct thread_struct *t = &current->thread;
	u64 *vcpu_fpr = vcpu->arch.fpr;
#ifdef CONFIG_VSX
	u64 *vcpu_vsx = vcpu->arch.vsr;
#endif
	u64 *thread_fpr = (u64*)t->fpr;
	int i;

	/* When we have paired singles, we emulate in software */
	if (vcpu->arch.hflags & BOOK3S_HFLAG_PAIRED_SINGLE)
		return RESUME_GUEST;

	if (!(vcpu->arch.shared->msr & msr)) {
		kvmppc_book3s_queue_irqprio(vcpu, exit_nr);
		return RESUME_GUEST;
	}

	/* We already own the ext */
	if (vcpu->arch.guest_owned_ext & msr) {
		return RESUME_GUEST;
	}

#ifdef DEBUG_EXT
	printk(KERN_INFO "Loading up ext 0x%lx\n", msr);
#endif

	current->thread.regs->msr |= msr;

	switch (msr) {
	case MSR_FP:
		for (i = 0; i < ARRAY_SIZE(vcpu->arch.fpr); i++)
			thread_fpr[get_fpr_index(i)] = vcpu_fpr[i];

		t->fpscr.val = vcpu->arch.fpscr;
		t->fpexc_mode = 0;
		kvmppc_load_up_fpu();
		break;
	case MSR_VEC:
#ifdef CONFIG_ALTIVEC
		memcpy(t->vr, vcpu->arch.vr, sizeof(vcpu->arch.vr));
		t->vscr = vcpu->arch.vscr;
		t->vrsave = -1;
		kvmppc_load_up_altivec();
#endif
		break;
	case MSR_VSX:
#ifdef CONFIG_VSX
		for (i = 0; i < ARRAY_SIZE(vcpu->arch.vsr); i++)
			thread_fpr[get_fpr_index(i) + 1] = vcpu_vsx[i];
		kvmppc_load_up_vsx();
#endif
		break;
	default:
		BUG();
	}

	vcpu->arch.guest_owned_ext |= msr;

	kvmppc_recalc_shadow_msr(vcpu);

	return RESUME_GUEST;
}

int kvmppc_handle_exit(struct kvm_run *run, struct kvm_vcpu *vcpu,
                       unsigned int exit_nr)
{
	int r = RESUME_HOST;

	vcpu->stat.sum_exits++;

	run->exit_reason = KVM_EXIT_UNKNOWN;
	run->ready_for_interrupt_injection = 1;

	trace_kvm_book3s_exit(exit_nr, vcpu);
	preempt_enable();
	kvm_resched(vcpu);
	switch (exit_nr) {
	case BOOK3S_INTERRUPT_INST_STORAGE:
	{
		struct kvmppc_book3s_shadow_vcpu *svcpu = svcpu_get(vcpu);
		ulong shadow_srr1 = svcpu->shadow_srr1;
		vcpu->stat.pf_instruc++;

#ifdef CONFIG_PPC_BOOK3S_32
		/* We set segments as unused segments when invalidating them. So
		 * treat the respective fault as segment fault. */
		if (svcpu->sr[kvmppc_get_pc(vcpu) >> SID_SHIFT] == SR_INVALID) {
			kvmppc_mmu_map_segment(vcpu, kvmppc_get_pc(vcpu));
			r = RESUME_GUEST;
			svcpu_put(svcpu);
			break;
		}
#endif
		svcpu_put(svcpu);

		/* only care about PTEG not found errors, but leave NX alone */
		if (shadow_srr1 & 0x40000000) {
			r = kvmppc_handle_pagefault(run, vcpu, kvmppc_get_pc(vcpu), exit_nr);
			vcpu->stat.sp_instruc++;
		} else if (vcpu->arch.mmu.is_dcbz32(vcpu) &&
			  (!(vcpu->arch.hflags & BOOK3S_HFLAG_DCBZ32))) {
			/*
			 * XXX If we do the dcbz hack we use the NX bit to flush&patch the page,
			 *     so we can't use the NX bit inside the guest. Let's cross our fingers,
			 *     that no guest that needs the dcbz hack does NX.
			 */
			kvmppc_mmu_pte_flush(vcpu, kvmppc_get_pc(vcpu), ~0xFFFUL);
			r = RESUME_GUEST;
		} else {
			vcpu->arch.shared->msr |= shadow_srr1 & 0x58000000;
			kvmppc_book3s_queue_irqprio(vcpu, exit_nr);
			r = RESUME_GUEST;
		}
		break;
	}
	case BOOK3S_INTERRUPT_DATA_STORAGE:
	{
		ulong dar = kvmppc_get_fault_dar(vcpu);
		struct kvmppc_book3s_shadow_vcpu *svcpu = svcpu_get(vcpu);
		u32 fault_dsisr = svcpu->fault_dsisr;
		vcpu->stat.pf_storage++;

#ifdef CONFIG_PPC_BOOK3S_32
		/* We set segments as unused segments when invalidating them. So
		 * treat the respective fault as segment fault. */
		if ((svcpu->sr[dar >> SID_SHIFT]) == SR_INVALID) {
			kvmppc_mmu_map_segment(vcpu, dar);
			r = RESUME_GUEST;
			svcpu_put(svcpu);
			break;
		}
#endif
		svcpu_put(svcpu);

		/* The only case we need to handle is missing shadow PTEs */
		if (fault_dsisr & DSISR_NOHPTE) {
			r = kvmppc_handle_pagefault(run, vcpu, dar, exit_nr);
		} else {
			vcpu->arch.shared->dar = dar;
			vcpu->arch.shared->dsisr = fault_dsisr;
			kvmppc_book3s_queue_irqprio(vcpu, exit_nr);
			r = RESUME_GUEST;
		}
		break;
	}
	case BOOK3S_INTERRUPT_DATA_SEGMENT:
		if (kvmppc_mmu_map_segment(vcpu, kvmppc_get_fault_dar(vcpu)) < 0) {
			vcpu->arch.shared->dar = kvmppc_get_fault_dar(vcpu);
			kvmppc_book3s_queue_irqprio(vcpu,
				BOOK3S_INTERRUPT_DATA_SEGMENT);
		}
		r = RESUME_GUEST;
		break;
	case BOOK3S_INTERRUPT_INST_SEGMENT:
		if (kvmppc_mmu_map_segment(vcpu, kvmppc_get_pc(vcpu)) < 0) {
			kvmppc_book3s_queue_irqprio(vcpu,
				BOOK3S_INTERRUPT_INST_SEGMENT);
		}
		r = RESUME_GUEST;
		break;
	/* We're good on these - the host merely wanted to get our attention */
	case BOOK3S_INTERRUPT_DECREMENTER:
	case BOOK3S_INTERRUPT_HV_DECREMENTER:
		vcpu->stat.dec_exits++;
		r = RESUME_GUEST;
		break;
	case BOOK3S_INTERRUPT_EXTERNAL:
	case BOOK3S_INTERRUPT_EXTERNAL_LEVEL:
	case BOOK3S_INTERRUPT_EXTERNAL_HV:
		vcpu->stat.ext_intr_exits++;
		r = RESUME_GUEST;
		break;
	case BOOK3S_INTERRUPT_PERFMON:
		r = RESUME_GUEST;
		break;
	case BOOK3S_INTERRUPT_PROGRAM:
	case BOOK3S_INTERRUPT_H_EMUL_ASSIST:
	{
		enum emulation_result er;
		struct kvmppc_book3s_shadow_vcpu *svcpu;
		ulong flags;

program_interrupt:
		svcpu = svcpu_get(vcpu);
		flags = svcpu->shadow_srr1 & 0x1f0000ull;
		svcpu_put(svcpu);

		if (vcpu->arch.shared->msr & MSR_PR) {
#ifdef EXIT_DEBUG
			printk(KERN_INFO "Userspace triggered 0x700 exception at 0x%lx (0x%x)\n", kvmppc_get_pc(vcpu), kvmppc_get_last_inst(vcpu));
#endif
			if ((kvmppc_get_last_inst(vcpu) & 0xff0007ff) !=
			    (INS_DCBZ & 0xfffffff7)) {
				kvmppc_core_queue_program(vcpu, flags);
				r = RESUME_GUEST;
				break;
			}
		}

		vcpu->stat.emulated_inst_exits++;
		er = kvmppc_emulate_instruction(run, vcpu);
		switch (er) {
		case EMULATE_DONE:
			r = RESUME_GUEST_NV;
			break;
		case EMULATE_AGAIN:
			r = RESUME_GUEST;
			break;
		case EMULATE_FAIL:
			printk(KERN_CRIT "%s: emulation at %lx failed (%08x)\n",
			       __func__, kvmppc_get_pc(vcpu), kvmppc_get_last_inst(vcpu));
			kvmppc_core_queue_program(vcpu, flags);
			r = RESUME_GUEST;
			break;
		case EMULATE_DO_MMIO:
			run->exit_reason = KVM_EXIT_MMIO;
			r = RESUME_HOST_NV;
			break;
		default:
			BUG();
		}
		break;
	}
	case BOOK3S_INTERRUPT_SYSCALL:
		if (vcpu->arch.papr_enabled &&
		    (kvmppc_get_last_inst(vcpu) == 0x44000022) &&
		    !(vcpu->arch.shared->msr & MSR_PR)) {
			/* SC 1 papr hypercalls */
			ulong cmd = kvmppc_get_gpr(vcpu, 3);
			int i;

#ifdef CONFIG_KVM_BOOK3S_64_PR
			if (kvmppc_h_pr(vcpu, cmd) == EMULATE_DONE) {
				r = RESUME_GUEST;
				break;
			}
#endif

			run->papr_hcall.nr = cmd;
			for (i = 0; i < 9; ++i) {
				ulong gpr = kvmppc_get_gpr(vcpu, 4 + i);
				run->papr_hcall.args[i] = gpr;
			}
			run->exit_reason = KVM_EXIT_PAPR_HCALL;
			vcpu->arch.hcall_needed = 1;
			r = RESUME_HOST;
		} else if (vcpu->arch.osi_enabled &&
		    (((u32)kvmppc_get_gpr(vcpu, 3)) == OSI_SC_MAGIC_R3) &&
		    (((u32)kvmppc_get_gpr(vcpu, 4)) == OSI_SC_MAGIC_R4)) {
			/* MOL hypercalls */
			u64 *gprs = run->osi.gprs;
			int i;

			run->exit_reason = KVM_EXIT_OSI;
			for (i = 0; i < 32; i++)
				gprs[i] = kvmppc_get_gpr(vcpu, i);
			vcpu->arch.osi_needed = 1;
			r = RESUME_HOST_NV;
		} else if (!(vcpu->arch.shared->msr & MSR_PR) &&
		    (((u32)kvmppc_get_gpr(vcpu, 0)) == KVM_SC_MAGIC_R0)) {
			/* KVM PV hypercalls */
			kvmppc_set_gpr(vcpu, 3, kvmppc_kvm_pv(vcpu));
			r = RESUME_GUEST;
		} else {
			/* Guest syscalls */
			vcpu->stat.syscall_exits++;
			kvmppc_book3s_queue_irqprio(vcpu, exit_nr);
			r = RESUME_GUEST;
		}
		break;
	case BOOK3S_INTERRUPT_FP_UNAVAIL:
	case BOOK3S_INTERRUPT_ALTIVEC:
	case BOOK3S_INTERRUPT_VSX:
	{
		int ext_msr = 0;

		switch (exit_nr) {
		case BOOK3S_INTERRUPT_FP_UNAVAIL: ext_msr = MSR_FP;  break;
		case BOOK3S_INTERRUPT_ALTIVEC:    ext_msr = MSR_VEC; break;
		case BOOK3S_INTERRUPT_VSX:        ext_msr = MSR_VSX; break;
		}

		switch (kvmppc_check_ext(vcpu, exit_nr)) {
		case EMULATE_DONE:
			/* everything ok - let's enable the ext */
			r = kvmppc_handle_ext(vcpu, exit_nr, ext_msr);
			break;
		case EMULATE_FAIL:
			/* we need to emulate this instruction */
			goto program_interrupt;
			break;
		default:
			/* nothing to worry about - go again */
			break;
		}
		break;
	}
	case BOOK3S_INTERRUPT_ALIGNMENT:
		if (kvmppc_read_inst(vcpu) == EMULATE_DONE) {
			vcpu->arch.shared->dsisr = kvmppc_alignment_dsisr(vcpu,
				kvmppc_get_last_inst(vcpu));
			vcpu->arch.shared->dar = kvmppc_alignment_dar(vcpu,
				kvmppc_get_last_inst(vcpu));
			kvmppc_book3s_queue_irqprio(vcpu, exit_nr);
		}
		r = RESUME_GUEST;
		break;
	case BOOK3S_INTERRUPT_MACHINE_CHECK:
	case BOOK3S_INTERRUPT_TRACE:
		kvmppc_book3s_queue_irqprio(vcpu, exit_nr);
		r = RESUME_GUEST;
		break;
	default:
	{
		struct kvmppc_book3s_shadow_vcpu *svcpu = svcpu_get(vcpu);
		ulong shadow_srr1 = svcpu->shadow_srr1;
		svcpu_put(svcpu);
		/* Ugh - bork here! What did we get? */
		printk(KERN_EMERG "exit_nr=0x%x | pc=0x%lx | msr=0x%lx\n",
			exit_nr, kvmppc_get_pc(vcpu), shadow_srr1);
		r = RESUME_HOST;
		BUG();
		break;
	}
	}

<<<<<<< HEAD
	preempt_disable();
=======
>>>>>>> dd775ae2
	if (!(r & RESUME_HOST)) {
		/* To avoid clobbering exit_reason, only check for signals if
		 * we aren't already exiting to userspace for some other
		 * reason. */

		/*
		 * Interrupts could be timers for the guest which we have to
		 * inject again, so let's postpone them until we're in the guest
		 * and if we really did time things so badly, then we just exit
		 * again due to a host external interrupt.
		 */
		__hard_irq_disable();
		if (signal_pending(current)) {
			__hard_irq_enable();
#ifdef EXIT_DEBUG
			printk(KERN_EMERG "KVM: Going back to host\n");
#endif
			vcpu->stat.signal_exits++;
			run->exit_reason = KVM_EXIT_INTR;
			r = -EINTR;
		} else {
			preempt_disable();

			/* In case an interrupt came in that was triggered
			 * from userspace (like DEC), we need to check what
			 * to inject now! */
			kvmppc_core_prepare_to_enter(vcpu);
		}
	}

	trace_kvm_book3s_reenter(r, vcpu);

	return r;
}

int kvm_arch_vcpu_ioctl_get_sregs(struct kvm_vcpu *vcpu,
                                  struct kvm_sregs *sregs)
{
	struct kvmppc_vcpu_book3s *vcpu3s = to_book3s(vcpu);
	int i;

	sregs->pvr = vcpu->arch.pvr;

	sregs->u.s.sdr1 = to_book3s(vcpu)->sdr1;
	if (vcpu->arch.hflags & BOOK3S_HFLAG_SLB) {
		for (i = 0; i < 64; i++) {
			sregs->u.s.ppc64.slb[i].slbe = vcpu->arch.slb[i].orige | i;
			sregs->u.s.ppc64.slb[i].slbv = vcpu->arch.slb[i].origv;
		}
	} else {
		for (i = 0; i < 16; i++)
			sregs->u.s.ppc32.sr[i] = vcpu->arch.shared->sr[i];

		for (i = 0; i < 8; i++) {
			sregs->u.s.ppc32.ibat[i] = vcpu3s->ibat[i].raw;
			sregs->u.s.ppc32.dbat[i] = vcpu3s->dbat[i].raw;
		}
	}

	return 0;
}

int kvm_arch_vcpu_ioctl_set_sregs(struct kvm_vcpu *vcpu,
                                  struct kvm_sregs *sregs)
{
	struct kvmppc_vcpu_book3s *vcpu3s = to_book3s(vcpu);
	int i;

	kvmppc_set_pvr(vcpu, sregs->pvr);

	vcpu3s->sdr1 = sregs->u.s.sdr1;
	if (vcpu->arch.hflags & BOOK3S_HFLAG_SLB) {
		for (i = 0; i < 64; i++) {
			vcpu->arch.mmu.slbmte(vcpu, sregs->u.s.ppc64.slb[i].slbv,
						    sregs->u.s.ppc64.slb[i].slbe);
		}
	} else {
		for (i = 0; i < 16; i++) {
			vcpu->arch.mmu.mtsrin(vcpu, i, sregs->u.s.ppc32.sr[i]);
		}
		for (i = 0; i < 8; i++) {
			kvmppc_set_bat(vcpu, &(vcpu3s->ibat[i]), false,
				       (u32)sregs->u.s.ppc32.ibat[i]);
			kvmppc_set_bat(vcpu, &(vcpu3s->ibat[i]), true,
				       (u32)(sregs->u.s.ppc32.ibat[i] >> 32));
			kvmppc_set_bat(vcpu, &(vcpu3s->dbat[i]), false,
				       (u32)sregs->u.s.ppc32.dbat[i]);
			kvmppc_set_bat(vcpu, &(vcpu3s->dbat[i]), true,
				       (u32)(sregs->u.s.ppc32.dbat[i] >> 32));
		}
	}

	/* Flush the MMU after messing with the segments */
	kvmppc_mmu_pte_flush(vcpu, 0, 0);

	return 0;
}

int kvm_vcpu_ioctl_get_one_reg(struct kvm_vcpu *vcpu, struct kvm_one_reg *reg)
{
	int r = -EINVAL;

	switch (reg->id) {
	case KVM_REG_PPC_HIOR:
<<<<<<< HEAD
		r = copy_to_user((u64 __user *)(long)reg->addr,
				&to_book3s(vcpu)->hior, sizeof(u64));
=======
		r = put_user(to_book3s(vcpu)->hior, (u64 __user *)reg->addr);
>>>>>>> dd775ae2
		break;
	default:
		break;
	}

	return r;
}

int kvm_vcpu_ioctl_set_one_reg(struct kvm_vcpu *vcpu, struct kvm_one_reg *reg)
{
	int r = -EINVAL;

	switch (reg->id) {
	case KVM_REG_PPC_HIOR:
<<<<<<< HEAD
		r = copy_from_user(&to_book3s(vcpu)->hior,
				   (u64 __user *)(long)reg->addr, sizeof(u64));
=======
		r = get_user(to_book3s(vcpu)->hior, (u64 __user *)reg->addr);
>>>>>>> dd775ae2
		if (!r)
			to_book3s(vcpu)->hior_explicit = true;
		break;
	default:
		break;
	}

	return r;
}

int kvmppc_core_check_processor_compat(void)
{
	return 0;
}

struct kvm_vcpu *kvmppc_core_vcpu_create(struct kvm *kvm, unsigned int id)
{
	struct kvmppc_vcpu_book3s *vcpu_book3s;
	struct kvm_vcpu *vcpu;
	int err = -ENOMEM;
	unsigned long p;

	vcpu_book3s = vzalloc(sizeof(struct kvmppc_vcpu_book3s));
	if (!vcpu_book3s)
		goto out;

	vcpu_book3s->shadow_vcpu = (struct kvmppc_book3s_shadow_vcpu *)
		kzalloc(sizeof(*vcpu_book3s->shadow_vcpu), GFP_KERNEL);
	if (!vcpu_book3s->shadow_vcpu)
		goto free_vcpu;

	vcpu = &vcpu_book3s->vcpu;
	err = kvm_vcpu_init(vcpu, kvm, id);
	if (err)
		goto free_shadow_vcpu;

	p = __get_free_page(GFP_KERNEL|__GFP_ZERO);
	/* the real shared page fills the last 4k of our page */
	vcpu->arch.shared = (void*)(p + PAGE_SIZE - 4096);
	if (!p)
		goto uninit_vcpu;

#ifdef CONFIG_PPC_BOOK3S_64
	/* default to book3s_64 (970fx) */
	vcpu->arch.pvr = 0x3C0301;
#else
	/* default to book3s_32 (750) */
	vcpu->arch.pvr = 0x84202;
#endif
	kvmppc_set_pvr(vcpu, vcpu->arch.pvr);
	vcpu->arch.slb_nr = 64;

	vcpu->arch.shadow_msr = MSR_USER64;

	err = kvmppc_mmu_init(vcpu);
	if (err < 0)
		goto uninit_vcpu;

	return vcpu;

uninit_vcpu:
	kvm_vcpu_uninit(vcpu);
free_shadow_vcpu:
	kfree(vcpu_book3s->shadow_vcpu);
free_vcpu:
	vfree(vcpu_book3s);
out:
	return ERR_PTR(err);
}

void kvmppc_core_vcpu_free(struct kvm_vcpu *vcpu)
{
	struct kvmppc_vcpu_book3s *vcpu_book3s = to_book3s(vcpu);

	free_page((unsigned long)vcpu->arch.shared & PAGE_MASK);
	kvm_vcpu_uninit(vcpu);
	kfree(vcpu_book3s->shadow_vcpu);
	vfree(vcpu_book3s);
}

int kvmppc_vcpu_run(struct kvm_run *kvm_run, struct kvm_vcpu *vcpu)
{
	int ret;
	double fpr[32][TS_FPRWIDTH];
	unsigned int fpscr;
	int fpexc_mode;
#ifdef CONFIG_ALTIVEC
	vector128 vr[32];
	vector128 vscr;
	unsigned long uninitialized_var(vrsave);
	int used_vr;
#endif
#ifdef CONFIG_VSX
	int used_vsr;
#endif
	ulong ext_msr;

	preempt_disable();

	/* Check if we can run the vcpu at all */
	if (!vcpu->arch.sane) {
		kvm_run->exit_reason = KVM_EXIT_INTERNAL_ERROR;
		ret = -EINVAL;
		goto out;
	}

	kvmppc_core_prepare_to_enter(vcpu);

	/*
	 * Interrupts could be timers for the guest which we have to inject
	 * again, so let's postpone them until we're in the guest and if we
	 * really did time things so badly, then we just exit again due to
	 * a host external interrupt.
	 */
	__hard_irq_disable();

	/* No need to go into the guest when all we do is going out */
	if (signal_pending(current)) {
		__hard_irq_enable();
		kvm_run->exit_reason = KVM_EXIT_INTR;
		ret = -EINTR;
		goto out;
	}

	/* Save FPU state in stack */
	if (current->thread.regs->msr & MSR_FP)
		giveup_fpu(current);
	memcpy(fpr, current->thread.fpr, sizeof(current->thread.fpr));
	fpscr = current->thread.fpscr.val;
	fpexc_mode = current->thread.fpexc_mode;

#ifdef CONFIG_ALTIVEC
	/* Save Altivec state in stack */
	used_vr = current->thread.used_vr;
	if (used_vr) {
		if (current->thread.regs->msr & MSR_VEC)
			giveup_altivec(current);
		memcpy(vr, current->thread.vr, sizeof(current->thread.vr));
		vscr = current->thread.vscr;
		vrsave = current->thread.vrsave;
	}
#endif

#ifdef CONFIG_VSX
	/* Save VSX state in stack */
	used_vsr = current->thread.used_vsr;
	if (used_vsr && (current->thread.regs->msr & MSR_VSX))
			__giveup_vsx(current);
#endif

	/* Remember the MSR with disabled extensions */
	ext_msr = current->thread.regs->msr;

	/* Preload FPU if it's enabled */
	if (vcpu->arch.shared->msr & MSR_FP)
		kvmppc_handle_ext(vcpu, BOOK3S_INTERRUPT_FP_UNAVAIL, MSR_FP);

	kvm_guest_enter();

	ret = __kvmppc_vcpu_run(kvm_run, vcpu);

	kvm_guest_exit();

	current->thread.regs->msr = ext_msr;

	/* Make sure we save the guest FPU/Altivec/VSX state */
	kvmppc_giveup_ext(vcpu, MSR_FP);
	kvmppc_giveup_ext(vcpu, MSR_VEC);
	kvmppc_giveup_ext(vcpu, MSR_VSX);

	/* Restore FPU state from stack */
	memcpy(current->thread.fpr, fpr, sizeof(current->thread.fpr));
	current->thread.fpscr.val = fpscr;
	current->thread.fpexc_mode = fpexc_mode;

#ifdef CONFIG_ALTIVEC
	/* Restore Altivec state from stack */
	if (used_vr && current->thread.used_vr) {
		memcpy(current->thread.vr, vr, sizeof(current->thread.vr));
		current->thread.vscr = vscr;
		current->thread.vrsave = vrsave;
	}
	current->thread.used_vr = used_vr;
#endif

#ifdef CONFIG_VSX
	current->thread.used_vsr = used_vsr;
#endif

out:
	preempt_enable();
	return ret;
}

/*
 * Get (and clear) the dirty memory log for a memory slot.
 */
int kvm_vm_ioctl_get_dirty_log(struct kvm *kvm,
				      struct kvm_dirty_log *log)
{
	struct kvm_memory_slot *memslot;
	struct kvm_vcpu *vcpu;
	ulong ga, ga_end;
	int is_dirty = 0;
	int r;
	unsigned long n;

	mutex_lock(&kvm->slots_lock);

	r = kvm_get_dirty_log(kvm, log, &is_dirty);
	if (r)
		goto out;

	/* If nothing is dirty, don't bother messing with page tables. */
	if (is_dirty) {
		memslot = id_to_memslot(kvm->memslots, log->slot);

		ga = memslot->base_gfn << PAGE_SHIFT;
		ga_end = ga + (memslot->npages << PAGE_SHIFT);

		kvm_for_each_vcpu(n, vcpu, kvm)
			kvmppc_mmu_pte_pflush(vcpu, ga, ga_end);

		n = kvm_dirty_bitmap_bytes(memslot);
		memset(memslot->dirty_bitmap, 0, n);
	}

	r = 0;
out:
	mutex_unlock(&kvm->slots_lock);
	return r;
}

int kvmppc_core_prepare_memory_region(struct kvm *kvm,
				      struct kvm_userspace_memory_region *mem)
{
	return 0;
}

void kvmppc_core_commit_memory_region(struct kvm *kvm,
				struct kvm_userspace_memory_region *mem)
{
}

int kvmppc_core_init_vm(struct kvm *kvm)
{
	return 0;
}

void kvmppc_core_destroy_vm(struct kvm *kvm)
{
}

static int kvmppc_book3s_init(void)
{
	int r;

	r = kvm_init(NULL, sizeof(struct kvmppc_vcpu_book3s), 0,
		     THIS_MODULE);

	if (r)
		return r;

	r = kvmppc_mmu_hpte_sysinit();

	return r;
}

static void kvmppc_book3s_exit(void)
{
	kvmppc_mmu_hpte_sysexit();
	kvm_exit();
}

module_init(kvmppc_book3s_init);
module_exit(kvmppc_book3s_exit);<|MERGE_RESOLUTION|>--- conflicted
+++ resolved
@@ -800,10 +800,7 @@
 	}
 	}
 
-<<<<<<< HEAD
 	preempt_disable();
-=======
->>>>>>> dd775ae2
 	if (!(r & RESUME_HOST)) {
 		/* To avoid clobbering exit_reason, only check for signals if
 		 * we aren't already exiting to userspace for some other
@@ -908,12 +905,8 @@
 
 	switch (reg->id) {
 	case KVM_REG_PPC_HIOR:
-<<<<<<< HEAD
 		r = copy_to_user((u64 __user *)(long)reg->addr,
 				&to_book3s(vcpu)->hior, sizeof(u64));
-=======
-		r = put_user(to_book3s(vcpu)->hior, (u64 __user *)reg->addr);
->>>>>>> dd775ae2
 		break;
 	default:
 		break;
@@ -928,12 +921,8 @@
 
 	switch (reg->id) {
 	case KVM_REG_PPC_HIOR:
-<<<<<<< HEAD
 		r = copy_from_user(&to_book3s(vcpu)->hior,
 				   (u64 __user *)(long)reg->addr, sizeof(u64));
-=======
-		r = get_user(to_book3s(vcpu)->hior, (u64 __user *)reg->addr);
->>>>>>> dd775ae2
 		if (!r)
 			to_book3s(vcpu)->hior_explicit = true;
 		break;
