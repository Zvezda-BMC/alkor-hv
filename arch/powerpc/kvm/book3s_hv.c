--- conflicted
+++ resolved
@@ -166,13 +166,9 @@
 	unsigned long len, nb;
 	void *va;
 	struct kvm_vcpu *tvcpu;
-<<<<<<< HEAD
 	int err;
 	int subfunc;
 	struct kvmppc_vpa *vpap;
-=======
-	int err = H_PARAMETER;
->>>>>>> dd775ae2
 
 	tvcpu = kvmppc_find_vcpu(kvm, vcpuid);
 	if (!tvcpu)
@@ -184,7 +180,6 @@
 		/* Registering new area - address must be cache-line aligned */
 		if ((vpa & (L1_CACHE_BYTES - 1)) || !vpa)
 			return H_PARAMETER;
-<<<<<<< HEAD
 
 		/* convert logical addr to kernel addr and read length */
 		va = kvmppc_pin_guest_page(kvm, vpa, &nb);
@@ -245,67 +240,6 @@
 		err = H_RESOURCE;
 		if (vpa_is_registered(&tvcpu->arch.dtl) ||
 		    vpa_is_registered(&tvcpu->arch.slb_shadow))
-=======
-		if (flags >= 2 && !tvcpu->arch.vpa)
-			return H_RESOURCE;
-		/* registering new area; convert logical addr to real */
-		va = kvmppc_pin_guest_page(kvm, vpa, &nb);
-		if (va == NULL)
-			return H_PARAMETER;
-		if (flags <= 1)
-			len = *(unsigned short *)(va + 4);
-		else
-			len = *(unsigned int *)(va + 4);
-		if (len > nb)
-			goto out_unpin;
-		switch (flags) {
-		case 1:		/* register VPA */
-			if (len < 640)
-				goto out_unpin;
-			if (tvcpu->arch.vpa)
-				kvmppc_unpin_guest_page(kvm, vcpu->arch.vpa);
-			tvcpu->arch.vpa = va;
-			init_vpa(vcpu, va);
-			break;
-		case 2:		/* register DTL */
-			if (len < 48)
-				goto out_unpin;
-			len -= len % 48;
-			if (tvcpu->arch.dtl)
-				kvmppc_unpin_guest_page(kvm, vcpu->arch.dtl);
-			tvcpu->arch.dtl = va;
-			tvcpu->arch.dtl_end = va + len;
-			break;
-		case 3:		/* register SLB shadow buffer */
-			if (len < 16)
-				goto out_unpin;
-			if (tvcpu->arch.slb_shadow)
-				kvmppc_unpin_guest_page(kvm, vcpu->arch.slb_shadow);
-			tvcpu->arch.slb_shadow = va;
-			break;
-		}
-	} else {
-		switch (flags) {
-		case 5:		/* unregister VPA */
-			if (tvcpu->arch.slb_shadow || tvcpu->arch.dtl)
-				return H_RESOURCE;
-			if (!tvcpu->arch.vpa)
-				break;
-			kvmppc_unpin_guest_page(kvm, tvcpu->arch.vpa);
-			tvcpu->arch.vpa = NULL;
-			break;
-		case 6:		/* unregister DTL */
-			if (!tvcpu->arch.dtl)
-				break;
-			kvmppc_unpin_guest_page(kvm, tvcpu->arch.dtl);
-			tvcpu->arch.dtl = NULL;
-			break;
-		case 7:		/* unregister SLB shadow buffer */
-			if (!tvcpu->arch.slb_shadow)
-				break;
-			kvmppc_unpin_guest_page(kvm, tvcpu->arch.slb_shadow);
-			tvcpu->arch.slb_shadow = NULL;
->>>>>>> dd775ae2
 			break;
 
 		vpap = &tvcpu->arch.vpa;
@@ -353,7 +287,6 @@
 			va = NULL;
 		}
 	}
-<<<<<<< HEAD
 	if (vpap->pinned_addr)
 		kvmppc_unpin_guest_page(kvm, vpap->pinned_addr);
 	vpap->pinned_addr = va;
@@ -407,13 +340,6 @@
 	/* order writing *dt vs. writing vpa->dtl_idx */
 	smp_wmb();
 	vpa->dtl_idx = ++vcpu->arch.dtl_index;
-=======
-	return H_SUCCESS;
-
- out_unpin:
-	kvmppc_unpin_guest_page(kvm, va);
-	return err;
->>>>>>> dd775ae2
 }
 
 int kvmppc_pseries_do_hcall(struct kvm_vcpu *vcpu)
@@ -707,7 +633,6 @@
 
 void kvmppc_core_vcpu_free(struct kvm_vcpu *vcpu)
 {
-<<<<<<< HEAD
 	spin_lock(&vcpu->arch.vpa_update_lock);
 	if (vcpu->arch.dtl.pinned_addr)
 		kvmppc_unpin_guest_page(vcpu->kvm, vcpu->arch.dtl.pinned_addr);
@@ -716,14 +641,6 @@
 	if (vcpu->arch.vpa.pinned_addr)
 		kvmppc_unpin_guest_page(vcpu->kvm, vcpu->arch.vpa.pinned_addr);
 	spin_unlock(&vcpu->arch.vpa_update_lock);
-=======
-	if (vcpu->arch.dtl)
-		kvmppc_unpin_guest_page(vcpu->kvm, vcpu->arch.dtl);
-	if (vcpu->arch.slb_shadow)
-		kvmppc_unpin_guest_page(vcpu->kvm, vcpu->arch.slb_shadow);
-	if (vcpu->arch.vpa)
-		kvmppc_unpin_guest_page(vcpu->kvm, vcpu->arch.vpa);
->>>>>>> dd775ae2
 	kvm_vcpu_uninit(vcpu);
 	kmem_cache_free(kvm_vcpu_cache, vcpu);
 }
@@ -1397,7 +1314,6 @@
 	r = -EFAULT;
 	if (copy_to_user(log->dirty_bitmap, memslot->dirty_bitmap, n))
 		goto out;
-<<<<<<< HEAD
 
 	r = 0;
 out:
@@ -1405,15 +1321,6 @@
 	return r;
 }
 
-=======
-
-	r = 0;
-out:
-	mutex_unlock(&kvm->slots_lock);
-	return r;
-}
-
->>>>>>> dd775ae2
 static unsigned long slb_pgsize_encoding(unsigned long psize)
 {
 	unsigned long senc = 0;
