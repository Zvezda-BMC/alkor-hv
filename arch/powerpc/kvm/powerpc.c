/*
 * This program is free software; you can redistribute it and/or modify
 * it under the terms of the GNU General Public License, version 2, as
 * published by the Free Software Foundation.
 *
 * This program is distributed in the hope that it will be useful,
 * but WITHOUT ANY WARRANTY; without even the implied warranty of
 * MERCHANTABILITY or FITNESS FOR A PARTICULAR PURPOSE.  See the
 * GNU General Public License for more details.
 *
 * You should have received a copy of the GNU General Public License
 * along with this program; if not, write to the Free Software
 * Foundation, 51 Franklin Street, Fifth Floor, Boston, MA  02110-1301, USA.
 *
 * Copyright IBM Corp. 2007
 *
 * Authors: Hollis Blanchard <hollisb@us.ibm.com>
 *          Christian Ehrhardt <ehrhardt@linux.vnet.ibm.com>
 */

#include <linux/errno.h>
#include <linux/err.h>
#include <linux/kvm_host.h>
#include <linux/vmalloc.h>
#include <linux/hrtimer.h>
#include <linux/fs.h>
#include <linux/slab.h>
#include <asm/cputable.h>
#include <asm/uaccess.h>
#include <asm/kvm_ppc.h>
#include <asm/tlbflush.h>
#include <asm/cputhreads.h>
#include "timing.h"
#include "../mm/mmu_decl.h"

#define CREATE_TRACE_POINTS
#include "trace.h"

int kvm_arch_vcpu_runnable(struct kvm_vcpu *v)
{
	return !(v->arch.shared->msr & MSR_WE) ||
	       !!(v->arch.pending_exceptions) ||
	       v->requests;
<<<<<<< HEAD
}

int kvm_arch_vcpu_should_kick(struct kvm_vcpu *vcpu)
{
	return 1;
=======
>>>>>>> dd775ae2
}

int kvmppc_kvm_pv(struct kvm_vcpu *vcpu)
{
	int nr = kvmppc_get_gpr(vcpu, 11);
	int r;
	unsigned long __maybe_unused param1 = kvmppc_get_gpr(vcpu, 3);
	unsigned long __maybe_unused param2 = kvmppc_get_gpr(vcpu, 4);
	unsigned long __maybe_unused param3 = kvmppc_get_gpr(vcpu, 5);
	unsigned long __maybe_unused param4 = kvmppc_get_gpr(vcpu, 6);
	unsigned long r2 = 0;

	if (!(vcpu->arch.shared->msr & MSR_SF)) {
		/* 32 bit mode */
		param1 &= 0xffffffff;
		param2 &= 0xffffffff;
		param3 &= 0xffffffff;
		param4 &= 0xffffffff;
	}

	switch (nr) {
	case HC_VENDOR_KVM | KVM_HC_PPC_MAP_MAGIC_PAGE:
	{
		vcpu->arch.magic_page_pa = param1;
		vcpu->arch.magic_page_ea = param2;

		r2 = KVM_MAGIC_FEAT_SR | KVM_MAGIC_FEAT_MAS0_TO_SPRG7;

		r = HC_EV_SUCCESS;
		break;
	}
	case HC_VENDOR_KVM | KVM_HC_FEATURES:
		r = HC_EV_SUCCESS;
#if defined(CONFIG_PPC_BOOK3S) || defined(CONFIG_KVM_E500V2)
		/* XXX Missing magic page on 44x */
		r2 |= (1 << KVM_FEATURE_MAGIC_PAGE);
#endif

		/* Second return value is in r4 */
		break;
	default:
		r = HC_EV_UNIMPLEMENTED;
		break;
	}

	kvmppc_set_gpr(vcpu, 4, r2);

	return r;
}

int kvmppc_sanity_check(struct kvm_vcpu *vcpu)
{
	int r = false;

	/* We have to know what CPU to virtualize */
	if (!vcpu->arch.pvr)
		goto out;

	/* PAPR only works with book3s_64 */
	if ((vcpu->arch.cpu_type != KVM_CPU_3S_64) && vcpu->arch.papr_enabled)
		goto out;

#ifdef CONFIG_KVM_BOOK3S_64_HV
	/* HV KVM can only do PAPR mode for now */
	if (!vcpu->arch.papr_enabled)
		goto out;
#endif

#ifdef CONFIG_KVM_BOOKE_HV
	if (!cpu_has_feature(CPU_FTR_EMB_HV))
		goto out;
#endif

	r = true;

out:
	vcpu->arch.sane = r;
	return r ? 0 : -EINVAL;
}

int kvmppc_emulate_mmio(struct kvm_run *run, struct kvm_vcpu *vcpu)
{
	enum emulation_result er;
	int r;

	er = kvmppc_emulate_instruction(run, vcpu);
	switch (er) {
	case EMULATE_DONE:
		/* Future optimization: only reload non-volatiles if they were
		 * actually modified. */
		r = RESUME_GUEST_NV;
		break;
	case EMULATE_DO_MMIO:
		run->exit_reason = KVM_EXIT_MMIO;
		/* We must reload nonvolatiles because "update" load/store
		 * instructions modify register state. */
		/* Future optimization: only reload non-volatiles if they were
		 * actually modified. */
		r = RESUME_HOST_NV;
		break;
	case EMULATE_FAIL:
		/* XXX Deliver Program interrupt to guest. */
		printk(KERN_EMERG "%s: emulation failed (%08x)\n", __func__,
		       kvmppc_get_last_inst(vcpu));
		r = RESUME_HOST;
		break;
	default:
		BUG();
	}

	return r;
}

int kvm_arch_hardware_enable(void *garbage)
{
	return 0;
}

void kvm_arch_hardware_disable(void *garbage)
{
}

int kvm_arch_hardware_setup(void)
{
	return 0;
}

void kvm_arch_hardware_unsetup(void)
{
}

void kvm_arch_check_processor_compat(void *rtn)
{
	*(int *)rtn = kvmppc_core_check_processor_compat();
}

int kvm_arch_init_vm(struct kvm *kvm, unsigned long type)
{
	if (type)
		return -EINVAL;

	return kvmppc_core_init_vm(kvm);
}

void kvm_arch_destroy_vm(struct kvm *kvm)
{
	unsigned int i;
	struct kvm_vcpu *vcpu;

	kvm_for_each_vcpu(i, vcpu, kvm)
		kvm_arch_vcpu_free(vcpu);

	mutex_lock(&kvm->lock);
	for (i = 0; i < atomic_read(&kvm->online_vcpus); i++)
		kvm->vcpus[i] = NULL;

	atomic_set(&kvm->online_vcpus, 0);

	kvmppc_core_destroy_vm(kvm);

	mutex_unlock(&kvm->lock);
}

void kvm_arch_sync_events(struct kvm *kvm)
{
}

int kvm_dev_ioctl_check_extension(long ext)
{
	int r;

	switch (ext) {
#ifdef CONFIG_BOOKE
	case KVM_CAP_PPC_BOOKE_SREGS:
#else
	case KVM_CAP_PPC_SEGSTATE:
	case KVM_CAP_PPC_HIOR:
	case KVM_CAP_PPC_PAPR:
#endif
	case KVM_CAP_PPC_UNSET_IRQ:
	case KVM_CAP_PPC_IRQ_LEVEL:
	case KVM_CAP_ENABLE_CAP:
	case KVM_CAP_ONE_REG:
		r = 1;
		break;
#ifndef CONFIG_KVM_BOOK3S_64_HV
	case KVM_CAP_PPC_PAIRED_SINGLES:
	case KVM_CAP_PPC_OSI:
	case KVM_CAP_PPC_GET_PVINFO:
<<<<<<< HEAD
#if defined(CONFIG_KVM_E500V2) || defined(CONFIG_KVM_E500MC)
=======
#ifdef CONFIG_KVM_E500
>>>>>>> dd775ae2
	case KVM_CAP_SW_TLB:
#endif
		r = 1;
		break;
	case KVM_CAP_COALESCED_MMIO:
		r = KVM_COALESCED_MMIO_PAGE_OFFSET;
		break;
#endif
#ifdef CONFIG_KVM_BOOK3S_64_HV
	case KVM_CAP_SPAPR_TCE:
		r = 1;
		break;
	case KVM_CAP_PPC_SMT:
		r = threads_per_core;
		break;
	case KVM_CAP_PPC_RMA:
		r = 1;
		/* PPC970 requires an RMA */
		if (cpu_has_feature(CPU_FTR_ARCH_201))
			r = 2;
		break;
	case KVM_CAP_SYNC_MMU:
		r = cpu_has_feature(CPU_FTR_ARCH_206) ? 1 : 0;
		break;
#endif
	case KVM_CAP_NR_VCPUS:
		/*
		 * Recommending a number of CPUs is somewhat arbitrary; we
		 * return the number of present CPUs for -HV (since a host
		 * will have secondary threads "offline"), and for other KVM
		 * implementations just count online CPUs.
		 */
#ifdef CONFIG_KVM_BOOK3S_64_HV
		r = num_present_cpus();
#else
		r = num_online_cpus();
#endif
		break;
	case KVM_CAP_MAX_VCPUS:
		r = KVM_MAX_VCPUS;
		break;
	default:
		r = 0;
		break;
	}
	return r;

}

long kvm_arch_dev_ioctl(struct file *filp,
                        unsigned int ioctl, unsigned long arg)
{
	return -EINVAL;
}

void kvm_arch_free_memslot(struct kvm_memory_slot *free,
			   struct kvm_memory_slot *dont)
{
}

int kvm_arch_create_memslot(struct kvm_memory_slot *slot, unsigned long npages)
{
	return 0;
}

int kvm_arch_prepare_memory_region(struct kvm *kvm,
                                   struct kvm_memory_slot *memslot,
                                   struct kvm_memory_slot old,
                                   struct kvm_userspace_memory_region *mem,
                                   int user_alloc)
{
	return kvmppc_core_prepare_memory_region(kvm, mem);
}

void kvm_arch_commit_memory_region(struct kvm *kvm,
               struct kvm_userspace_memory_region *mem,
               struct kvm_memory_slot old,
               int user_alloc)
{
	kvmppc_core_commit_memory_region(kvm, mem);
}


void kvm_arch_flush_shadow(struct kvm *kvm)
{
}

struct kvm_vcpu *kvm_arch_vcpu_create(struct kvm *kvm, unsigned int id)
{
	struct kvm_vcpu *vcpu;
	vcpu = kvmppc_core_vcpu_create(kvm, id);
	if (!IS_ERR(vcpu)) {
		vcpu->arch.wqp = &vcpu->wq;
		kvmppc_create_vcpu_debugfs(vcpu, id);
	}
	return vcpu;
}

void kvm_arch_vcpu_free(struct kvm_vcpu *vcpu)
{
	/* Make sure we're not using the vcpu anymore */
	hrtimer_cancel(&vcpu->arch.dec_timer);
	tasklet_kill(&vcpu->arch.tasklet);

	kvmppc_remove_vcpu_debugfs(vcpu);
	kvmppc_core_vcpu_free(vcpu);
}

void kvm_arch_vcpu_destroy(struct kvm_vcpu *vcpu)
{
	kvm_arch_vcpu_free(vcpu);
}

int kvm_cpu_has_pending_timer(struct kvm_vcpu *vcpu)
{
	return kvmppc_core_pending_dec(vcpu);
}

/*
 * low level hrtimer wake routine. Because this runs in hardirq context
 * we schedule a tasklet to do the real work.
 */
enum hrtimer_restart kvmppc_decrementer_wakeup(struct hrtimer *timer)
{
	struct kvm_vcpu *vcpu;

	vcpu = container_of(timer, struct kvm_vcpu, arch.dec_timer);
	tasklet_schedule(&vcpu->arch.tasklet);

	return HRTIMER_NORESTART;
}

int kvm_arch_vcpu_init(struct kvm_vcpu *vcpu)
{
	hrtimer_init(&vcpu->arch.dec_timer, CLOCK_REALTIME, HRTIMER_MODE_ABS);
	tasklet_init(&vcpu->arch.tasklet, kvmppc_decrementer_func, (ulong)vcpu);
	vcpu->arch.dec_timer.function = kvmppc_decrementer_wakeup;
	vcpu->arch.dec_expires = ~(u64)0;

#ifdef CONFIG_KVM_EXIT_TIMING
	mutex_init(&vcpu->arch.exit_timing_lock);
#endif

	return 0;
}

void kvm_arch_vcpu_uninit(struct kvm_vcpu *vcpu)
{
	kvmppc_mmu_destroy(vcpu);
}

void kvm_arch_vcpu_load(struct kvm_vcpu *vcpu, int cpu)
{
#ifdef CONFIG_BOOKE
	/*
	 * vrsave (formerly usprg0) isn't used by Linux, but may
	 * be used by the guest.
	 *
	 * On non-booke this is associated with Altivec and
	 * is handled by code in book3s.c.
	 */
	mtspr(SPRN_VRSAVE, vcpu->arch.vrsave);
#endif
	kvmppc_core_vcpu_load(vcpu, cpu);
	vcpu->cpu = smp_processor_id();
}

void kvm_arch_vcpu_put(struct kvm_vcpu *vcpu)
{
	kvmppc_core_vcpu_put(vcpu);
#ifdef CONFIG_BOOKE
	vcpu->arch.vrsave = mfspr(SPRN_VRSAVE);
#endif
	vcpu->cpu = -1;
}

int kvm_arch_vcpu_ioctl_set_guest_debug(struct kvm_vcpu *vcpu,
                                        struct kvm_guest_debug *dbg)
{
	return -EINVAL;
}

static void kvmppc_complete_dcr_load(struct kvm_vcpu *vcpu,
                                     struct kvm_run *run)
{
	kvmppc_set_gpr(vcpu, vcpu->arch.io_gpr, run->dcr.data);
}

static void kvmppc_complete_mmio_load(struct kvm_vcpu *vcpu,
                                      struct kvm_run *run)
{
	u64 uninitialized_var(gpr);

	if (run->mmio.len > sizeof(gpr)) {
		printk(KERN_ERR "bad MMIO length: %d\n", run->mmio.len);
		return;
	}

	if (vcpu->arch.mmio_is_bigendian) {
		switch (run->mmio.len) {
		case 8: gpr = *(u64 *)run->mmio.data; break;
		case 4: gpr = *(u32 *)run->mmio.data; break;
		case 2: gpr = *(u16 *)run->mmio.data; break;
		case 1: gpr = *(u8 *)run->mmio.data; break;
		}
	} else {
		/* Convert BE data from userland back to LE. */
		switch (run->mmio.len) {
		case 4: gpr = ld_le32((u32 *)run->mmio.data); break;
		case 2: gpr = ld_le16((u16 *)run->mmio.data); break;
		case 1: gpr = *(u8 *)run->mmio.data; break;
		}
	}

	if (vcpu->arch.mmio_sign_extend) {
		switch (run->mmio.len) {
#ifdef CONFIG_PPC64
		case 4:
			gpr = (s64)(s32)gpr;
			break;
#endif
		case 2:
			gpr = (s64)(s16)gpr;
			break;
		case 1:
			gpr = (s64)(s8)gpr;
			break;
		}
	}

	kvmppc_set_gpr(vcpu, vcpu->arch.io_gpr, gpr);

	switch (vcpu->arch.io_gpr & KVM_MMIO_REG_EXT_MASK) {
	case KVM_MMIO_REG_GPR:
		kvmppc_set_gpr(vcpu, vcpu->arch.io_gpr, gpr);
		break;
	case KVM_MMIO_REG_FPR:
		vcpu->arch.fpr[vcpu->arch.io_gpr & KVM_MMIO_REG_MASK] = gpr;
		break;
#ifdef CONFIG_PPC_BOOK3S
	case KVM_MMIO_REG_QPR:
		vcpu->arch.qpr[vcpu->arch.io_gpr & KVM_MMIO_REG_MASK] = gpr;
		break;
	case KVM_MMIO_REG_FQPR:
		vcpu->arch.fpr[vcpu->arch.io_gpr & KVM_MMIO_REG_MASK] = gpr;
		vcpu->arch.qpr[vcpu->arch.io_gpr & KVM_MMIO_REG_MASK] = gpr;
		break;
#endif
	default:
		BUG();
	}
}

int kvmppc_handle_load(struct kvm_run *run, struct kvm_vcpu *vcpu,
                       unsigned int rt, unsigned int bytes, int is_bigendian)
{
	if (bytes > sizeof(run->mmio.data)) {
		printk(KERN_ERR "%s: bad MMIO length: %d\n", __func__,
		       run->mmio.len);
	}

	run->mmio.phys_addr = vcpu->arch.paddr_accessed;
	run->mmio.len = bytes;
	run->mmio.is_write = 0;

	vcpu->arch.io_gpr = rt;
	vcpu->arch.mmio_is_bigendian = is_bigendian;
	vcpu->mmio_needed = 1;
	vcpu->mmio_is_write = 0;
	vcpu->arch.mmio_sign_extend = 0;

	return EMULATE_DO_MMIO;
}

/* Same as above, but sign extends */
int kvmppc_handle_loads(struct kvm_run *run, struct kvm_vcpu *vcpu,
                        unsigned int rt, unsigned int bytes, int is_bigendian)
{
	int r;

	r = kvmppc_handle_load(run, vcpu, rt, bytes, is_bigendian);
	vcpu->arch.mmio_sign_extend = 1;

	return r;
}

int kvmppc_handle_store(struct kvm_run *run, struct kvm_vcpu *vcpu,
                        u64 val, unsigned int bytes, int is_bigendian)
{
	void *data = run->mmio.data;

	if (bytes > sizeof(run->mmio.data)) {
		printk(KERN_ERR "%s: bad MMIO length: %d\n", __func__,
		       run->mmio.len);
	}

	run->mmio.phys_addr = vcpu->arch.paddr_accessed;
	run->mmio.len = bytes;
	run->mmio.is_write = 1;
	vcpu->mmio_needed = 1;
	vcpu->mmio_is_write = 1;

	/* Store the value at the lowest bytes in 'data'. */
	if (is_bigendian) {
		switch (bytes) {
		case 8: *(u64 *)data = val; break;
		case 4: *(u32 *)data = val; break;
		case 2: *(u16 *)data = val; break;
		case 1: *(u8  *)data = val; break;
		}
	} else {
		/* Store LE value into 'data'. */
		switch (bytes) {
		case 4: st_le32(data, val); break;
		case 2: st_le16(data, val); break;
		case 1: *(u8 *)data = val; break;
		}
	}

	return EMULATE_DO_MMIO;
}

int kvm_arch_vcpu_ioctl_run(struct kvm_vcpu *vcpu, struct kvm_run *run)
{
	int r;
	sigset_t sigsaved;

	if (vcpu->sigset_active)
		sigprocmask(SIG_SETMASK, &vcpu->sigset, &sigsaved);

	if (vcpu->mmio_needed) {
		if (!vcpu->mmio_is_write)
			kvmppc_complete_mmio_load(vcpu, run);
		vcpu->mmio_needed = 0;
	} else if (vcpu->arch.dcr_needed) {
		if (!vcpu->arch.dcr_is_write)
			kvmppc_complete_dcr_load(vcpu, run);
		vcpu->arch.dcr_needed = 0;
	} else if (vcpu->arch.osi_needed) {
		u64 *gprs = run->osi.gprs;
		int i;

		for (i = 0; i < 32; i++)
			kvmppc_set_gpr(vcpu, i, gprs[i]);
		vcpu->arch.osi_needed = 0;
	} else if (vcpu->arch.hcall_needed) {
		int i;

		kvmppc_set_gpr(vcpu, 3, run->papr_hcall.ret);
		for (i = 0; i < 9; ++i)
			kvmppc_set_gpr(vcpu, 4 + i, run->papr_hcall.args[i]);
		vcpu->arch.hcall_needed = 0;
	}

	r = kvmppc_vcpu_run(run, vcpu);

	if (vcpu->sigset_active)
		sigprocmask(SIG_SETMASK, &sigsaved, NULL);

	return r;
}

void kvm_vcpu_kick(struct kvm_vcpu *vcpu)
{
	int me;
	int cpu = vcpu->cpu;

	me = get_cpu();
	if (waitqueue_active(vcpu->arch.wqp)) {
		wake_up_interruptible(vcpu->arch.wqp);
		vcpu->stat.halt_wakeup++;
	} else if (cpu != me && cpu != -1) {
		smp_send_reschedule(vcpu->cpu);
	}
	put_cpu();
}

int kvm_vcpu_ioctl_interrupt(struct kvm_vcpu *vcpu, struct kvm_interrupt *irq)
{
	if (irq->irq == KVM_INTERRUPT_UNSET) {
		kvmppc_core_dequeue_external(vcpu, irq);
		return 0;
	}

	kvmppc_core_queue_external(vcpu, irq);
<<<<<<< HEAD

=======
>>>>>>> dd775ae2
	kvm_vcpu_kick(vcpu);

	return 0;
}

static int kvm_vcpu_ioctl_enable_cap(struct kvm_vcpu *vcpu,
				     struct kvm_enable_cap *cap)
{
	int r;

	if (cap->flags)
		return -EINVAL;

	switch (cap->cap) {
	case KVM_CAP_PPC_OSI:
		r = 0;
		vcpu->arch.osi_enabled = true;
		break;
	case KVM_CAP_PPC_PAPR:
		r = 0;
		vcpu->arch.papr_enabled = true;
		break;
<<<<<<< HEAD
#if defined(CONFIG_KVM_E500V2) || defined(CONFIG_KVM_E500MC)
=======
#ifdef CONFIG_KVM_E500
>>>>>>> dd775ae2
	case KVM_CAP_SW_TLB: {
		struct kvm_config_tlb cfg;
		void __user *user_ptr = (void __user *)(uintptr_t)cap->args[0];

		r = -EFAULT;
		if (copy_from_user(&cfg, user_ptr, sizeof(cfg)))
			break;

		r = kvm_vcpu_ioctl_config_tlb(vcpu, &cfg);
		break;
	}
#endif
	default:
		r = -EINVAL;
		break;
	}

	if (!r)
		r = kvmppc_sanity_check(vcpu);

	return r;
}

int kvm_arch_vcpu_ioctl_get_mpstate(struct kvm_vcpu *vcpu,
                                    struct kvm_mp_state *mp_state)
{
	return -EINVAL;
}

int kvm_arch_vcpu_ioctl_set_mpstate(struct kvm_vcpu *vcpu,
                                    struct kvm_mp_state *mp_state)
{
	return -EINVAL;
}

long kvm_arch_vcpu_ioctl(struct file *filp,
                         unsigned int ioctl, unsigned long arg)
{
	struct kvm_vcpu *vcpu = filp->private_data;
	void __user *argp = (void __user *)arg;
	long r;

	switch (ioctl) {
	case KVM_INTERRUPT: {
		struct kvm_interrupt irq;
		r = -EFAULT;
		if (copy_from_user(&irq, argp, sizeof(irq)))
			goto out;
		r = kvm_vcpu_ioctl_interrupt(vcpu, &irq);
		goto out;
	}

	case KVM_ENABLE_CAP:
	{
		struct kvm_enable_cap cap;
		r = -EFAULT;
		if (copy_from_user(&cap, argp, sizeof(cap)))
			goto out;
		r = kvm_vcpu_ioctl_enable_cap(vcpu, &cap);
		break;
	}

	case KVM_SET_ONE_REG:
	case KVM_GET_ONE_REG:
	{
		struct kvm_one_reg reg;
		r = -EFAULT;
		if (copy_from_user(&reg, argp, sizeof(reg)))
			goto out;
		if (ioctl == KVM_SET_ONE_REG)
			r = kvm_vcpu_ioctl_set_one_reg(vcpu, &reg);
		else
			r = kvm_vcpu_ioctl_get_one_reg(vcpu, &reg);
		break;
	}

<<<<<<< HEAD
#if defined(CONFIG_KVM_E500V2) || defined(CONFIG_KVM_E500MC)
=======
#ifdef CONFIG_KVM_E500
>>>>>>> dd775ae2
	case KVM_DIRTY_TLB: {
		struct kvm_dirty_tlb dirty;
		r = -EFAULT;
		if (copy_from_user(&dirty, argp, sizeof(dirty)))
			goto out;
		r = kvm_vcpu_ioctl_dirty_tlb(vcpu, &dirty);
		break;
	}
#endif

	default:
		r = -EINVAL;
	}

out:
	return r;
}

int kvm_arch_vcpu_fault(struct kvm_vcpu *vcpu, struct vm_fault *vmf)
{
	return VM_FAULT_SIGBUS;
}

static int kvm_vm_ioctl_get_pvinfo(struct kvm_ppc_pvinfo *pvinfo)
{
	u32 inst_lis = 0x3c000000;
	u32 inst_ori = 0x60000000;
	u32 inst_nop = 0x60000000;
	u32 inst_sc = 0x44000002;
	u32 inst_imm_mask = 0xffff;

	/*
	 * The hypercall to get into KVM from within guest context is as
	 * follows:
	 *
	 *    lis r0, r0, KVM_SC_MAGIC_R0@h
	 *    ori r0, KVM_SC_MAGIC_R0@l
	 *    sc
	 *    nop
	 */
	pvinfo->hcall[0] = inst_lis | ((KVM_SC_MAGIC_R0 >> 16) & inst_imm_mask);
	pvinfo->hcall[1] = inst_ori | (KVM_SC_MAGIC_R0 & inst_imm_mask);
	pvinfo->hcall[2] = inst_sc;
	pvinfo->hcall[3] = inst_nop;

	return 0;
}

long kvm_arch_vm_ioctl(struct file *filp,
                       unsigned int ioctl, unsigned long arg)
{
	void __user *argp = (void __user *)arg;
	long r;

	switch (ioctl) {
	case KVM_PPC_GET_PVINFO: {
		struct kvm_ppc_pvinfo pvinfo;
		memset(&pvinfo, 0, sizeof(pvinfo));
		r = kvm_vm_ioctl_get_pvinfo(&pvinfo);
		if (copy_to_user(argp, &pvinfo, sizeof(pvinfo))) {
			r = -EFAULT;
			goto out;
		}

		break;
	}
#ifdef CONFIG_KVM_BOOK3S_64_HV
	case KVM_CREATE_SPAPR_TCE: {
		struct kvm_create_spapr_tce create_tce;
		struct kvm *kvm = filp->private_data;

		r = -EFAULT;
		if (copy_from_user(&create_tce, argp, sizeof(create_tce)))
			goto out;
		r = kvm_vm_ioctl_create_spapr_tce(kvm, &create_tce);
		goto out;
	}

	case KVM_ALLOCATE_RMA: {
		struct kvm *kvm = filp->private_data;
		struct kvm_allocate_rma rma;

		r = kvm_vm_ioctl_allocate_rma(kvm, &rma);
		if (r >= 0 && copy_to_user(argp, &rma, sizeof(rma)))
			r = -EFAULT;
		break;
	}
#endif /* CONFIG_KVM_BOOK3S_64_HV */

	default:
		r = -ENOTTY;
	}

out:
	return r;
}

static unsigned long lpid_inuse[BITS_TO_LONGS(KVMPPC_NR_LPIDS)];
static unsigned long nr_lpids;

long kvmppc_alloc_lpid(void)
{
	long lpid;

	do {
		lpid = find_first_zero_bit(lpid_inuse, KVMPPC_NR_LPIDS);
		if (lpid >= nr_lpids) {
			pr_err("%s: No LPIDs free\n", __func__);
			return -ENOMEM;
		}
	} while (test_and_set_bit(lpid, lpid_inuse));

	return lpid;
}

void kvmppc_claim_lpid(long lpid)
{
	set_bit(lpid, lpid_inuse);
}

void kvmppc_free_lpid(long lpid)
{
	clear_bit(lpid, lpid_inuse);
}

void kvmppc_init_lpid(unsigned long nr_lpids_param)
{
	nr_lpids = min_t(unsigned long, KVMPPC_NR_LPIDS, nr_lpids_param);
	memset(lpid_inuse, 0, sizeof(lpid_inuse));
}

int kvm_arch_init(void *opaque)
{
	return 0;
}

void kvm_arch_exit(void)
{
}<|MERGE_RESOLUTION|>--- conflicted
+++ resolved
@@ -41,14 +41,11 @@
 	return !(v->arch.shared->msr & MSR_WE) ||
 	       !!(v->arch.pending_exceptions) ||
 	       v->requests;
-<<<<<<< HEAD
 }
 
 int kvm_arch_vcpu_should_kick(struct kvm_vcpu *vcpu)
 {
 	return 1;
-=======
->>>>>>> dd775ae2
 }
 
 int kvmppc_kvm_pv(struct kvm_vcpu *vcpu)
@@ -238,11 +235,7 @@
 	case KVM_CAP_PPC_PAIRED_SINGLES:
 	case KVM_CAP_PPC_OSI:
 	case KVM_CAP_PPC_GET_PVINFO:
-<<<<<<< HEAD
 #if defined(CONFIG_KVM_E500V2) || defined(CONFIG_KVM_E500MC)
-=======
-#ifdef CONFIG_KVM_E500
->>>>>>> dd775ae2
 	case KVM_CAP_SW_TLB:
 #endif
 		r = 1;
@@ -628,10 +621,7 @@
 	}
 
 	kvmppc_core_queue_external(vcpu, irq);
-<<<<<<< HEAD
-
-=======
->>>>>>> dd775ae2
+
 	kvm_vcpu_kick(vcpu);
 
 	return 0;
@@ -654,11 +644,7 @@
 		r = 0;
 		vcpu->arch.papr_enabled = true;
 		break;
-<<<<<<< HEAD
 #if defined(CONFIG_KVM_E500V2) || defined(CONFIG_KVM_E500MC)
-=======
-#ifdef CONFIG_KVM_E500
->>>>>>> dd775ae2
 	case KVM_CAP_SW_TLB: {
 		struct kvm_config_tlb cfg;
 		void __user *user_ptr = (void __user *)(uintptr_t)cap->args[0];
@@ -735,11 +721,7 @@
 		break;
 	}
 
-<<<<<<< HEAD
 #if defined(CONFIG_KVM_E500V2) || defined(CONFIG_KVM_E500MC)
-=======
-#ifdef CONFIG_KVM_E500
->>>>>>> dd775ae2
 	case KVM_DIRTY_TLB: {
 		struct kvm_dirty_tlb dirty;
 		r = -EFAULT;
