/*
 * Copyright 2017, Nicholas Piggin, IBM Corporation
 * Licensed under GPLv2.
 */

#define pr_fmt(fmt) "dt-cpu-ftrs: " fmt

#include <linux/export.h>
#include <linux/init.h>
#include <linux/jump_label.h>
#include <linux/libfdt.h>
#include <linux/memblock.h>
#include <linux/printk.h>
#include <linux/sched.h>
#include <linux/string.h>
#include <linux/threads.h>

#include <asm/cputable.h>
#include <asm/dt_cpu_ftrs.h>
#include <asm/mmu.h>
#include <asm/oprofile_impl.h>
#include <asm/prom.h>
#include <asm/setup.h>


/* Device-tree visible constants follow */
#define ISA_V2_07B      2070
#define ISA_V3_0B       3000

#define USABLE_PR               (1U << 0)
#define USABLE_OS               (1U << 1)
#define USABLE_HV               (1U << 2)

#define HV_SUPPORT_HFSCR        (1U << 0)
#define OS_SUPPORT_FSCR         (1U << 0)

/* For parsing, we define all bits set as "NONE" case */
#define HV_SUPPORT_NONE		0xffffffffU
#define OS_SUPPORT_NONE		0xffffffffU

struct dt_cpu_feature {
	const char *name;
	uint32_t isa;
	uint32_t usable_privilege;
	uint32_t hv_support;
	uint32_t os_support;
	uint32_t hfscr_bit_nr;
	uint32_t fscr_bit_nr;
	uint32_t hwcap_bit_nr;
	/* fdt parsing */
	unsigned long node;
	int enabled;
	int disabled;
};

#define CPU_FTRS_BASE \
	   (CPU_FTR_USE_TB | \
	    CPU_FTR_LWSYNC | \
	    CPU_FTR_FPU_UNAVAILABLE |\
	    CPU_FTR_NODSISRALIGN |\
	    CPU_FTR_NOEXECUTE |\
	    CPU_FTR_COHERENT_ICACHE | \
	    CPU_FTR_STCX_CHECKS_ADDRESS |\
	    CPU_FTR_POPCNTB | CPU_FTR_POPCNTD | \
	    CPU_FTR_DAWR | \
	    CPU_FTR_ARCH_206 |\
	    CPU_FTR_ARCH_207S)

#define MMU_FTRS_HASH_BASE (MMU_FTRS_POWER8)

#define COMMON_USER_BASE	(PPC_FEATURE_32 | PPC_FEATURE_64 | \
				 PPC_FEATURE_ARCH_2_06 |\
				 PPC_FEATURE_ICACHE_SNOOP)
#define COMMON_USER2_BASE	(PPC_FEATURE2_ARCH_2_07 | \
				 PPC_FEATURE2_ISEL)
/*
 * Set up the base CPU
 */

extern void __flush_tlb_power8(unsigned int action);
extern void __flush_tlb_power9(unsigned int action);
extern long __machine_check_early_realmode_p8(struct pt_regs *regs);
extern long __machine_check_early_realmode_p9(struct pt_regs *regs);

static int hv_mode;

static struct {
	u64	lpcr;
	u64	hfscr;
	u64	fscr;
} system_registers;

static void (*init_pmu_registers)(void);

static void cpufeatures_flush_tlb(void)
{
	/*
	 * This is a temporary measure to keep equivalent TLB flush as the
	 * cputable based setup code.
	 */
	switch (PVR_VER(mfspr(SPRN_PVR))) {
	case PVR_POWER8:
	case PVR_POWER8E:
	case PVR_POWER8NVL:
<<<<<<< HEAD
		__flush_tlb_power8(POWER8_TLB_SETS);
		break;
	case PVR_POWER9:
		__flush_tlb_power9(POWER9_TLB_SETS_HASH);
=======
		__flush_tlb_power8(TLB_INVAL_SCOPE_GLOBAL);
		break;
	case PVR_POWER9:
		__flush_tlb_power9(TLB_INVAL_SCOPE_GLOBAL);
>>>>>>> bb176f67
		break;
	default:
		pr_err("unknown CPU version for boot TLB flush\n");
		break;
	}
}

static void __restore_cpu_cpufeatures(void)
{
	/*
	 * LPCR is restored by the power on engine already. It can be changed
	 * after early init e.g., by radix enable, and we have no unified API
	 * for saving and restoring such SPRs.
	 *
	 * This ->restore hook should really be removed from idle and register
	 * restore moved directly into the idle restore code, because this code
	 * doesn't know how idle is implemented or what it needs restored here.
	 *
	 * The best we can do to accommodate secondary boot and idle restore
	 * for now is "or" LPCR with existing.
	 */

	mtspr(SPRN_LPCR, system_registers.lpcr | mfspr(SPRN_LPCR));
	if (hv_mode) {
		mtspr(SPRN_LPID, 0);
		mtspr(SPRN_HFSCR, system_registers.hfscr);
	}
	mtspr(SPRN_FSCR, system_registers.fscr);

	if (init_pmu_registers)
		init_pmu_registers();

	cpufeatures_flush_tlb();
}

static char dt_cpu_name[64];

static struct cpu_spec __initdata base_cpu_spec = {
	.cpu_name		= NULL,
	.cpu_features		= CPU_FTRS_BASE,
	.cpu_user_features	= COMMON_USER_BASE,
	.cpu_user_features2	= COMMON_USER2_BASE,
	.mmu_features		= 0,
	.icache_bsize		= 32, /* minimum block size, fixed by */
	.dcache_bsize		= 32, /* cache info init.             */
	.num_pmcs		= 0,
	.pmc_type		= PPC_PMC_DEFAULT,
	.oprofile_cpu_type	= NULL,
	.oprofile_type		= PPC_OPROFILE_INVALID,
	.cpu_setup		= NULL,
	.cpu_restore		= __restore_cpu_cpufeatures,
	.flush_tlb		= NULL,
	.machine_check_early	= NULL,
	.platform		= NULL,
};

static void __init cpufeatures_setup_cpu(void)
{
	set_cur_cpu_spec(&base_cpu_spec);

	cur_cpu_spec->pvr_mask = -1;
	cur_cpu_spec->pvr_value = mfspr(SPRN_PVR);

	/* Initialize the base environment -- clear FSCR/HFSCR.  */
	hv_mode = !!(mfmsr() & MSR_HV);
	if (hv_mode) {
		/* CPU_FTR_HVMODE is used early in PACA setup */
		cur_cpu_spec->cpu_features |= CPU_FTR_HVMODE;
		mtspr(SPRN_HFSCR, 0);
	}
	mtspr(SPRN_FSCR, 0);

	/*
	 * LPCR does not get cleared, to match behaviour with secondaries
	 * in __restore_cpu_cpufeatures. Once the idle code is fixed, this
	 * could clear LPCR too.
	 */
}

static int __init feat_try_enable_unknown(struct dt_cpu_feature *f)
{
	if (f->hv_support == HV_SUPPORT_NONE) {
	} else if (f->hv_support & HV_SUPPORT_HFSCR) {
		u64 hfscr = mfspr(SPRN_HFSCR);
		hfscr |= 1UL << f->hfscr_bit_nr;
		mtspr(SPRN_HFSCR, hfscr);
	} else {
		/* Does not have a known recipe */
		return 0;
	}

	if (f->os_support == OS_SUPPORT_NONE) {
	} else if (f->os_support & OS_SUPPORT_FSCR) {
		u64 fscr = mfspr(SPRN_FSCR);
		fscr |= 1UL << f->fscr_bit_nr;
		mtspr(SPRN_FSCR, fscr);
	} else {
		/* Does not have a known recipe */
		return 0;
	}

	if ((f->usable_privilege & USABLE_PR) && (f->hwcap_bit_nr != -1)) {
		uint32_t word = f->hwcap_bit_nr / 32;
		uint32_t bit = f->hwcap_bit_nr % 32;

		if (word == 0)
			cur_cpu_spec->cpu_user_features |= 1U << bit;
		else if (word == 1)
			cur_cpu_spec->cpu_user_features2 |= 1U << bit;
		else
			pr_err("%s could not advertise to user (no hwcap bits)\n", f->name);
	}

	return 1;
}

static int __init feat_enable(struct dt_cpu_feature *f)
{
	if (f->hv_support != HV_SUPPORT_NONE) {
		if (f->hfscr_bit_nr != -1) {
			u64 hfscr = mfspr(SPRN_HFSCR);
			hfscr |= 1UL << f->hfscr_bit_nr;
			mtspr(SPRN_HFSCR, hfscr);
		}
	}

	if (f->os_support != OS_SUPPORT_NONE) {
		if (f->fscr_bit_nr != -1) {
			u64 fscr = mfspr(SPRN_FSCR);
			fscr |= 1UL << f->fscr_bit_nr;
			mtspr(SPRN_FSCR, fscr);
		}
	}

	if ((f->usable_privilege & USABLE_PR) && (f->hwcap_bit_nr != -1)) {
		uint32_t word = f->hwcap_bit_nr / 32;
		uint32_t bit = f->hwcap_bit_nr % 32;

		if (word == 0)
			cur_cpu_spec->cpu_user_features |= 1U << bit;
		else if (word == 1)
			cur_cpu_spec->cpu_user_features2 |= 1U << bit;
		else
			pr_err("CPU feature: %s could not advertise to user (no hwcap bits)\n", f->name);
	}

	return 1;
}

static int __init feat_disable(struct dt_cpu_feature *f)
{
	return 0;
}

static int __init feat_enable_hv(struct dt_cpu_feature *f)
{
	u64 lpcr;

	if (!hv_mode) {
		pr_err("CPU feature hypervisor present in device tree but HV mode not enabled in the CPU. Ignoring.\n");
		return 0;
	}

	mtspr(SPRN_LPID, 0);

	lpcr = mfspr(SPRN_LPCR);
	lpcr &=  ~LPCR_LPES0; /* HV external interrupts */
	mtspr(SPRN_LPCR, lpcr);

	cur_cpu_spec->cpu_features |= CPU_FTR_HVMODE;

	return 1;
}

static int __init feat_enable_le(struct dt_cpu_feature *f)
{
	cur_cpu_spec->cpu_user_features |= PPC_FEATURE_TRUE_LE;
	return 1;
}

static int __init feat_enable_smt(struct dt_cpu_feature *f)
{
	cur_cpu_spec->cpu_features |= CPU_FTR_SMT;
	cur_cpu_spec->cpu_user_features |= PPC_FEATURE_SMT;
	return 1;
}

static int __init feat_enable_idle_nap(struct dt_cpu_feature *f)
{
	u64 lpcr;

	/* Set PECE wakeup modes for ISA 207 */
	lpcr = mfspr(SPRN_LPCR);
	lpcr |=  LPCR_PECE0;
	lpcr |=  LPCR_PECE1;
	lpcr |=  LPCR_PECE2;
	mtspr(SPRN_LPCR, lpcr);

	return 1;
}

static int __init feat_enable_align_dsisr(struct dt_cpu_feature *f)
{
	cur_cpu_spec->cpu_features &= ~CPU_FTR_NODSISRALIGN;

	return 1;
}

static int __init feat_enable_idle_stop(struct dt_cpu_feature *f)
{
	u64 lpcr;

	/* Set PECE wakeup modes for ISAv3.0B */
	lpcr = mfspr(SPRN_LPCR);
	lpcr |=  LPCR_PECE0;
	lpcr |=  LPCR_PECE1;
	lpcr |=  LPCR_PECE2;
	mtspr(SPRN_LPCR, lpcr);

	return 1;
}

static int __init feat_enable_mmu_hash(struct dt_cpu_feature *f)
{
	u64 lpcr;

	lpcr = mfspr(SPRN_LPCR);
	lpcr &= ~LPCR_ISL;

	/* VRMASD */
	lpcr |= LPCR_VPM0;
	lpcr &= ~LPCR_VPM1;
	lpcr |= 0x10UL << LPCR_VRMASD_SH; /* L=1 LP=00 */
	mtspr(SPRN_LPCR, lpcr);

	cur_cpu_spec->mmu_features |= MMU_FTRS_HASH_BASE;
	cur_cpu_spec->cpu_user_features |= PPC_FEATURE_HAS_MMU;

	return 1;
}

static int __init feat_enable_mmu_hash_v3(struct dt_cpu_feature *f)
{
	u64 lpcr;

	lpcr = mfspr(SPRN_LPCR);
	lpcr &= ~LPCR_ISL;
	mtspr(SPRN_LPCR, lpcr);

	cur_cpu_spec->mmu_features |= MMU_FTRS_HASH_BASE;
	cur_cpu_spec->cpu_user_features |= PPC_FEATURE_HAS_MMU;

	return 1;
}


static int __init feat_enable_mmu_radix(struct dt_cpu_feature *f)
{
#ifdef CONFIG_PPC_RADIX_MMU
	cur_cpu_spec->mmu_features |= MMU_FTR_TYPE_RADIX;
	cur_cpu_spec->mmu_features |= MMU_FTRS_HASH_BASE;
	cur_cpu_spec->cpu_user_features |= PPC_FEATURE_HAS_MMU;

	return 1;
#endif
	return 0;
}

static int __init feat_enable_dscr(struct dt_cpu_feature *f)
{
	u64 lpcr;

	feat_enable(f);

	lpcr = mfspr(SPRN_LPCR);
	lpcr &= ~LPCR_DPFD;
	lpcr |=  (4UL << LPCR_DPFD_SH);
	mtspr(SPRN_LPCR, lpcr);

	return 1;
}

static void hfscr_pmu_enable(void)
{
	u64 hfscr = mfspr(SPRN_HFSCR);
	hfscr |= PPC_BIT(60);
	mtspr(SPRN_HFSCR, hfscr);
}

static void init_pmu_power8(void)
{
	if (hv_mode) {
		mtspr(SPRN_MMCRC, 0);
		mtspr(SPRN_MMCRH, 0);
	}

	mtspr(SPRN_MMCRA, 0);
	mtspr(SPRN_MMCR0, 0);
	mtspr(SPRN_MMCR1, 0);
	mtspr(SPRN_MMCR2, 0);
	mtspr(SPRN_MMCRS, 0);
}

static int __init feat_enable_mce_power8(struct dt_cpu_feature *f)
{
	cur_cpu_spec->platform = "power8";
	cur_cpu_spec->flush_tlb = __flush_tlb_power8;
	cur_cpu_spec->machine_check_early = __machine_check_early_realmode_p8;

	return 1;
}

static int __init feat_enable_pmu_power8(struct dt_cpu_feature *f)
{
	hfscr_pmu_enable();

	init_pmu_power8();
	init_pmu_registers = init_pmu_power8;

	cur_cpu_spec->cpu_features |= CPU_FTR_MMCRA;
	cur_cpu_spec->cpu_user_features |= PPC_FEATURE_PSERIES_PERFMON_COMPAT;
	if (pvr_version_is(PVR_POWER8E))
		cur_cpu_spec->cpu_features |= CPU_FTR_PMAO_BUG;

	cur_cpu_spec->num_pmcs		= 6;
	cur_cpu_spec->pmc_type		= PPC_PMC_IBM;
	cur_cpu_spec->oprofile_cpu_type	= "ppc64/power8";

	return 1;
}

static void init_pmu_power9(void)
{
	if (hv_mode)
		mtspr(SPRN_MMCRC, 0);

	mtspr(SPRN_MMCRA, 0);
	mtspr(SPRN_MMCR0, 0);
	mtspr(SPRN_MMCR1, 0);
	mtspr(SPRN_MMCR2, 0);
}

static int __init feat_enable_mce_power9(struct dt_cpu_feature *f)
{
	cur_cpu_spec->platform = "power9";
	cur_cpu_spec->flush_tlb = __flush_tlb_power9;
	cur_cpu_spec->machine_check_early = __machine_check_early_realmode_p9;

	return 1;
}

static int __init feat_enable_pmu_power9(struct dt_cpu_feature *f)
{
	hfscr_pmu_enable();

	init_pmu_power9();
	init_pmu_registers = init_pmu_power9;

	cur_cpu_spec->cpu_features |= CPU_FTR_MMCRA;
	cur_cpu_spec->cpu_user_features |= PPC_FEATURE_PSERIES_PERFMON_COMPAT;

	cur_cpu_spec->num_pmcs		= 6;
	cur_cpu_spec->pmc_type		= PPC_PMC_IBM;
	cur_cpu_spec->oprofile_cpu_type	= "ppc64/power9";

	return 1;
}

static int __init feat_enable_tm(struct dt_cpu_feature *f)
{
#ifdef CONFIG_PPC_TRANSACTIONAL_MEM
	feat_enable(f);
	cur_cpu_spec->cpu_user_features2 |= PPC_FEATURE2_HTM_NOSC;
	return 1;
#endif
	return 0;
}

static int __init feat_enable_fp(struct dt_cpu_feature *f)
{
	feat_enable(f);
	cur_cpu_spec->cpu_features &= ~CPU_FTR_FPU_UNAVAILABLE;

	return 1;
}

static int __init feat_enable_vector(struct dt_cpu_feature *f)
{
#ifdef CONFIG_ALTIVEC
	feat_enable(f);
	cur_cpu_spec->cpu_features |= CPU_FTR_ALTIVEC;
	cur_cpu_spec->cpu_features |= CPU_FTR_VMX_COPY;
	cur_cpu_spec->cpu_user_features |= PPC_FEATURE_HAS_ALTIVEC;

	return 1;
#endif
	return 0;
}

static int __init feat_enable_vsx(struct dt_cpu_feature *f)
{
#ifdef CONFIG_VSX
	feat_enable(f);
	cur_cpu_spec->cpu_features |= CPU_FTR_VSX;
	cur_cpu_spec->cpu_user_features |= PPC_FEATURE_HAS_VSX;

	return 1;
#endif
	return 0;
}

static int __init feat_enable_purr(struct dt_cpu_feature *f)
{
	cur_cpu_spec->cpu_features |= CPU_FTR_PURR | CPU_FTR_SPURR;

	return 1;
}

static int __init feat_enable_ebb(struct dt_cpu_feature *f)
{
	/*
	 * PPC_FEATURE2_EBB is enabled in PMU init code because it has
	 * historically been related to the PMU facility. This may have
	 * to be decoupled if EBB becomes more generic. For now, follow
	 * existing convention.
	 */
	f->hwcap_bit_nr = -1;
	feat_enable(f);

	return 1;
}

static int __init feat_enable_dbell(struct dt_cpu_feature *f)
{
	u64 lpcr;

	/* P9 has an HFSCR for privileged state */
	feat_enable(f);

	cur_cpu_spec->cpu_features |= CPU_FTR_DBELL;

	lpcr = mfspr(SPRN_LPCR);
	lpcr |=  LPCR_PECEDH; /* hyp doorbell wakeup */
	mtspr(SPRN_LPCR, lpcr);

	return 1;
}

static int __init feat_enable_hvi(struct dt_cpu_feature *f)
{
	u64 lpcr;

	/*
	 * POWER9 XIVE interrupts including in OPAL XICS compatibility
	 * are always delivered as hypervisor virtualization interrupts (HVI)
	 * rather than EE.
	 *
	 * However LPES0 is not set here, in the chance that an EE does get
	 * delivered to the host somehow, the EE handler would not expect it
	 * to be delivered in LPES0 mode (e.g., using SRR[01]). This could
	 * happen if there is a bug in interrupt controller code, or IC is
	 * misconfigured in systemsim.
	 */

	lpcr = mfspr(SPRN_LPCR);
	lpcr |= LPCR_HVICE;	/* enable hvi interrupts */
	lpcr |= LPCR_HEIC;	/* disable ee interrupts when MSR_HV */
	lpcr |= LPCR_PECE_HVEE; /* hvi can wake from stop */
	mtspr(SPRN_LPCR, lpcr);

	return 1;
}

static int __init feat_enable_large_ci(struct dt_cpu_feature *f)
{
	cur_cpu_spec->mmu_features |= MMU_FTR_CI_LARGE_PAGE;

	return 1;
}

struct dt_cpu_feature_match {
	const char *name;
	int (*enable)(struct dt_cpu_feature *f);
	u64 cpu_ftr_bit_mask;
};

static struct dt_cpu_feature_match __initdata
		dt_cpu_feature_match_table[] = {
	{"hypervisor", feat_enable_hv, 0},
	{"big-endian", feat_enable, 0},
	{"little-endian", feat_enable_le, CPU_FTR_REAL_LE},
	{"smt", feat_enable_smt, 0},
	{"interrupt-facilities", feat_enable, 0},
	{"timer-facilities", feat_enable, 0},
	{"timer-facilities-v3", feat_enable, 0},
	{"debug-facilities", feat_enable, 0},
	{"come-from-address-register", feat_enable, CPU_FTR_CFAR},
	{"branch-tracing", feat_enable, 0},
	{"floating-point", feat_enable_fp, 0},
	{"vector", feat_enable_vector, 0},
	{"vector-scalar", feat_enable_vsx, 0},
	{"vector-scalar-v3", feat_enable, 0},
	{"decimal-floating-point", feat_enable, 0},
	{"decimal-integer", feat_enable, 0},
	{"quadword-load-store", feat_enable, 0},
	{"vector-crypto", feat_enable, 0},
	{"mmu-hash", feat_enable_mmu_hash, 0},
	{"mmu-radix", feat_enable_mmu_radix, 0},
	{"mmu-hash-v3", feat_enable_mmu_hash_v3, 0},
	{"virtual-page-class-key-protection", feat_enable, 0},
	{"transactional-memory", feat_enable_tm, CPU_FTR_TM},
	{"transactional-memory-v3", feat_enable_tm, 0},
	{"idle-nap", feat_enable_idle_nap, 0},
	{"alignment-interrupt-dsisr", feat_enable_align_dsisr, 0},
	{"idle-stop", feat_enable_idle_stop, 0},
	{"machine-check-power8", feat_enable_mce_power8, 0},
	{"performance-monitor-power8", feat_enable_pmu_power8, 0},
	{"data-stream-control-register", feat_enable_dscr, CPU_FTR_DSCR},
	{"event-based-branch", feat_enable_ebb, 0},
	{"target-address-register", feat_enable, 0},
	{"branch-history-rolling-buffer", feat_enable, 0},
	{"control-register", feat_enable, CPU_FTR_CTRL},
	{"processor-control-facility", feat_enable_dbell, CPU_FTR_DBELL},
	{"processor-control-facility-v3", feat_enable_dbell, CPU_FTR_DBELL},
	{"processor-utilization-of-resources-register", feat_enable_purr, 0},
	{"no-execute", feat_enable, 0},
	{"strong-access-ordering", feat_enable, CPU_FTR_SAO},
	{"cache-inhibited-large-page", feat_enable_large_ci, 0},
	{"coprocessor-icswx", feat_enable, CPU_FTR_ICSWX},
	{"hypervisor-virtualization-interrupt", feat_enable_hvi, 0},
	{"program-priority-register", feat_enable, CPU_FTR_HAS_PPR},
	{"wait", feat_enable, 0},
	{"atomic-memory-operations", feat_enable, 0},
	{"branch-v3", feat_enable, 0},
	{"copy-paste", feat_enable, 0},
	{"decimal-floating-point-v3", feat_enable, 0},
	{"decimal-integer-v3", feat_enable, 0},
	{"fixed-point-v3", feat_enable, 0},
	{"floating-point-v3", feat_enable, 0},
	{"group-start-register", feat_enable, 0},
	{"pc-relative-addressing", feat_enable, 0},
	{"machine-check-power9", feat_enable_mce_power9, 0},
	{"performance-monitor-power9", feat_enable_pmu_power9, 0},
	{"event-based-branch-v3", feat_enable, 0},
	{"random-number-generator", feat_enable, 0},
	{"system-call-vectored", feat_disable, 0},
	{"trace-interrupt-v3", feat_enable, 0},
	{"vector-v3", feat_enable, 0},
	{"vector-binary128", feat_enable, 0},
	{"vector-binary16", feat_enable, 0},
	{"wait-v3", feat_enable, 0},
};

static bool __initdata using_dt_cpu_ftrs;
static bool __initdata enable_unknown = true;

static int __init dt_cpu_ftrs_parse(char *str)
{
	if (!str)
		return 0;

	if (!strcmp(str, "off"))
		using_dt_cpu_ftrs = false;
	else if (!strcmp(str, "known"))
		enable_unknown = false;
	else
		return 1;

	return 0;
}
early_param("dt_cpu_ftrs", dt_cpu_ftrs_parse);

static void __init cpufeatures_setup_start(u32 isa)
{
	pr_info("setup for ISA %d\n", isa);

	if (isa >= 3000) {
		cur_cpu_spec->cpu_features |= CPU_FTR_ARCH_300;
		cur_cpu_spec->cpu_user_features2 |= PPC_FEATURE2_ARCH_3_00;
	}
}

static bool __init cpufeatures_process_feature(struct dt_cpu_feature *f)
{
	const struct dt_cpu_feature_match *m;
	bool known = false;
	int i;

	for (i = 0; i < ARRAY_SIZE(dt_cpu_feature_match_table); i++) {
		m = &dt_cpu_feature_match_table[i];
		if (!strcmp(f->name, m->name)) {
			known = true;
			if (m->enable(f))
				break;

			pr_info("not enabling: %s (disabled or unsupported by kernel)\n",
				f->name);
			return false;
		}
	}

	if (!known && enable_unknown) {
		if (!feat_try_enable_unknown(f)) {
			pr_info("not enabling: %s (unknown and unsupported by kernel)\n",
				f->name);
			return false;
		}
	}

	if (m->cpu_ftr_bit_mask)
		cur_cpu_spec->cpu_features |= m->cpu_ftr_bit_mask;

	if (known)
		pr_debug("enabling: %s\n", f->name);
	else
		pr_debug("enabling: %s (unknown)\n", f->name);

	return true;
}

static __init void cpufeatures_cpu_quirks(void)
{
	int version = mfspr(SPRN_PVR);

	/*
	 * Not all quirks can be derived from the cpufeatures device tree.
	 */
	if ((version & 0xffffff00) == 0x004e0100)
		cur_cpu_spec->cpu_features |= CPU_FTR_POWER9_DD1;
}

static void __init cpufeatures_setup_finished(void)
{
	cpufeatures_cpu_quirks();

	if (hv_mode && !(cur_cpu_spec->cpu_features & CPU_FTR_HVMODE)) {
		pr_err("hypervisor not present in device tree but HV mode is enabled in the CPU. Enabling.\n");
		cur_cpu_spec->cpu_features |= CPU_FTR_HVMODE;
	}

	system_registers.lpcr = mfspr(SPRN_LPCR);
	system_registers.hfscr = mfspr(SPRN_HFSCR);
	system_registers.fscr = mfspr(SPRN_FSCR);

	cpufeatures_flush_tlb();

	pr_info("final cpu/mmu features = 0x%016lx 0x%08x\n",
		cur_cpu_spec->cpu_features, cur_cpu_spec->mmu_features);
}

static int __init disabled_on_cmdline(void)
{
	unsigned long root, chosen;
	const char *p;

	root = of_get_flat_dt_root();
	chosen = of_get_flat_dt_subnode_by_name(root, "chosen");
	if (chosen == -FDT_ERR_NOTFOUND)
		return false;

	p = of_get_flat_dt_prop(chosen, "bootargs", NULL);
	if (!p)
		return false;

	if (strstr(p, "dt_cpu_ftrs=off"))
		return true;

	return false;
}

static int __init fdt_find_cpu_features(unsigned long node, const char *uname,
					int depth, void *data)
{
	if (of_flat_dt_is_compatible(node, "ibm,powerpc-cpu-features")
	    && of_get_flat_dt_prop(node, "isa", NULL))
		return 1;

	return 0;
}

bool __init dt_cpu_ftrs_in_use(void)
{
	return using_dt_cpu_ftrs;
}

bool __init dt_cpu_ftrs_init(void *fdt)
{
	using_dt_cpu_ftrs = false;

	/* Setup and verify the FDT, if it fails we just bail */
	if (!early_init_dt_verify(fdt))
		return false;

	if (!of_scan_flat_dt(fdt_find_cpu_features, NULL))
		return false;

	if (disabled_on_cmdline())
		return false;

	cpufeatures_setup_cpu();

	using_dt_cpu_ftrs = true;
	return true;
}

static int nr_dt_cpu_features;
static struct dt_cpu_feature *dt_cpu_features;

static int __init process_cpufeatures_node(unsigned long node,
					  const char *uname, int i)
{
	const __be32 *prop;
	struct dt_cpu_feature *f;
	int len;

	f = &dt_cpu_features[i];
	memset(f, 0, sizeof(struct dt_cpu_feature));

	f->node = node;

	f->name = uname;

	prop = of_get_flat_dt_prop(node, "isa", &len);
	if (!prop) {
		pr_warn("%s: missing isa property\n", uname);
		return 0;
	}
	f->isa = be32_to_cpup(prop);

	prop = of_get_flat_dt_prop(node, "usable-privilege", &len);
	if (!prop) {
		pr_warn("%s: missing usable-privilege property", uname);
		return 0;
	}
	f->usable_privilege = be32_to_cpup(prop);

	prop = of_get_flat_dt_prop(node, "hv-support", &len);
	if (prop)
		f->hv_support = be32_to_cpup(prop);
	else
		f->hv_support = HV_SUPPORT_NONE;

	prop = of_get_flat_dt_prop(node, "os-support", &len);
	if (prop)
		f->os_support = be32_to_cpup(prop);
	else
		f->os_support = OS_SUPPORT_NONE;

	prop = of_get_flat_dt_prop(node, "hfscr-bit-nr", &len);
	if (prop)
		f->hfscr_bit_nr = be32_to_cpup(prop);
	else
		f->hfscr_bit_nr = -1;
	prop = of_get_flat_dt_prop(node, "fscr-bit-nr", &len);
	if (prop)
		f->fscr_bit_nr = be32_to_cpup(prop);
	else
		f->fscr_bit_nr = -1;
	prop = of_get_flat_dt_prop(node, "hwcap-bit-nr", &len);
	if (prop)
		f->hwcap_bit_nr = be32_to_cpup(prop);
	else
		f->hwcap_bit_nr = -1;

	if (f->usable_privilege & USABLE_HV) {
		if (!(mfmsr() & MSR_HV)) {
			pr_warn("%s: HV feature passed to guest\n", uname);
			return 0;
		}

		if (f->hv_support == HV_SUPPORT_NONE && f->hfscr_bit_nr != -1) {
			pr_warn("%s: unwanted hfscr_bit_nr\n", uname);
			return 0;
		}

		if (f->hv_support == HV_SUPPORT_HFSCR) {
			if (f->hfscr_bit_nr == -1) {
				pr_warn("%s: missing hfscr_bit_nr\n", uname);
				return 0;
			}
		}
	} else {
		if (f->hv_support != HV_SUPPORT_NONE || f->hfscr_bit_nr != -1) {
			pr_warn("%s: unwanted hv_support/hfscr_bit_nr\n", uname);
			return 0;
		}
	}

	if (f->usable_privilege & USABLE_OS) {
		if (f->os_support == OS_SUPPORT_NONE && f->fscr_bit_nr != -1) {
			pr_warn("%s: unwanted fscr_bit_nr\n", uname);
			return 0;
		}

		if (f->os_support == OS_SUPPORT_FSCR) {
			if (f->fscr_bit_nr == -1) {
				pr_warn("%s: missing fscr_bit_nr\n", uname);
				return 0;
			}
		}
	} else {
		if (f->os_support != OS_SUPPORT_NONE || f->fscr_bit_nr != -1) {
			pr_warn("%s: unwanted os_support/fscr_bit_nr\n", uname);
			return 0;
		}
	}

	if (!(f->usable_privilege & USABLE_PR)) {
		if (f->hwcap_bit_nr != -1) {
			pr_warn("%s: unwanted hwcap_bit_nr\n", uname);
			return 0;
		}
	}

	/* Do all the independent features in the first pass */
	if (!of_get_flat_dt_prop(node, "dependencies", &len)) {
		if (cpufeatures_process_feature(f))
			f->enabled = 1;
		else
			f->disabled = 1;
	}

	return 0;
}

static void __init cpufeatures_deps_enable(struct dt_cpu_feature *f)
{
	const __be32 *prop;
	int len;
	int nr_deps;
	int i;

	if (f->enabled || f->disabled)
		return;

	prop = of_get_flat_dt_prop(f->node, "dependencies", &len);
	if (!prop) {
		pr_warn("%s: missing dependencies property", f->name);
		return;
	}

	nr_deps = len / sizeof(int);

	for (i = 0; i < nr_deps; i++) {
		unsigned long phandle = be32_to_cpu(prop[i]);
		int j;

		for (j = 0; j < nr_dt_cpu_features; j++) {
			struct dt_cpu_feature *d = &dt_cpu_features[j];

			if (of_get_flat_dt_phandle(d->node) == phandle) {
				cpufeatures_deps_enable(d);
				if (d->disabled) {
					f->disabled = 1;
					return;
				}
			}
		}
	}

	if (cpufeatures_process_feature(f))
		f->enabled = 1;
	else
		f->disabled = 1;
}

static int __init scan_cpufeatures_subnodes(unsigned long node,
					  const char *uname,
					  void *data)
{
	int *count = data;

	process_cpufeatures_node(node, uname, *count);

	(*count)++;

	return 0;
}

static int __init count_cpufeatures_subnodes(unsigned long node,
					  const char *uname,
					  void *data)
{
	int *count = data;

	(*count)++;

	return 0;
}

static int __init dt_cpu_ftrs_scan_callback(unsigned long node, const char
					    *uname, int depth, void *data)
{
	const __be32 *prop;
	int count, i;
	u32 isa;

	/* We are scanning "ibm,powerpc-cpu-features" nodes only */
	if (!of_flat_dt_is_compatible(node, "ibm,powerpc-cpu-features"))
		return 0;

	prop = of_get_flat_dt_prop(node, "isa", NULL);
	if (!prop)
		/* We checked before, "can't happen" */
		return 0;

	isa = be32_to_cpup(prop);

	/* Count and allocate space for cpu features */
	of_scan_flat_dt_subnodes(node, count_cpufeatures_subnodes,
						&nr_dt_cpu_features);
	dt_cpu_features = __va(
		memblock_alloc(sizeof(struct dt_cpu_feature)*
				nr_dt_cpu_features, PAGE_SIZE));

	cpufeatures_setup_start(isa);

	/* Scan nodes into dt_cpu_features and enable those without deps  */
	count = 0;
	of_scan_flat_dt_subnodes(node, scan_cpufeatures_subnodes, &count);

	/* Recursive enable remaining features with dependencies */
	for (i = 0; i < nr_dt_cpu_features; i++) {
		struct dt_cpu_feature *f = &dt_cpu_features[i];

		cpufeatures_deps_enable(f);
	}

	prop = of_get_flat_dt_prop(node, "display-name", NULL);
	if (prop && strlen((char *)prop) != 0) {
		strlcpy(dt_cpu_name, (char *)prop, sizeof(dt_cpu_name));
		cur_cpu_spec->cpu_name = dt_cpu_name;
	}

	cpufeatures_setup_finished();

	memblock_free(__pa(dt_cpu_features),
			sizeof(struct dt_cpu_feature)*nr_dt_cpu_features);

	return 0;
}

void __init dt_cpu_ftrs_scan(void)
{
	if (!using_dt_cpu_ftrs)
		return;

	of_scan_flat_dt(dt_cpu_ftrs_scan_callback, NULL);
}<|MERGE_RESOLUTION|>--- conflicted
+++ resolved
@@ -102,17 +102,10 @@
 	case PVR_POWER8:
 	case PVR_POWER8E:
 	case PVR_POWER8NVL:
-<<<<<<< HEAD
-		__flush_tlb_power8(POWER8_TLB_SETS);
-		break;
-	case PVR_POWER9:
-		__flush_tlb_power9(POWER9_TLB_SETS_HASH);
-=======
 		__flush_tlb_power8(TLB_INVAL_SCOPE_GLOBAL);
 		break;
 	case PVR_POWER9:
 		__flush_tlb_power9(TLB_INVAL_SCOPE_GLOBAL);
->>>>>>> bb176f67
 		break;
 	default:
 		pr_err("unknown CPU version for boot TLB flush\n");
