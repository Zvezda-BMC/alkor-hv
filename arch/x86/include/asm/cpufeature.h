--- conflicted
+++ resolved
@@ -205,10 +205,7 @@
 #define X86_FEATURE_SMEP	(9*32+ 7) /* Supervisor Mode Execution Protection */
 #define X86_FEATURE_BMI2	(9*32+ 8) /* 2nd group bit manipulation extensions */
 #define X86_FEATURE_ERMS	(9*32+ 9) /* Enhanced REP MOVSB/STOSB */
-<<<<<<< HEAD
-=======
 #define X86_FEATURE_INVPCID	(9*32+10) /* Invalidate Processor Context ID */
->>>>>>> dd775ae2
 #define X86_FEATURE_RTM		(9*32+11) /* Restricted Transactional Memory */
 
 #if defined(__KERNEL__) && !defined(__ASSEMBLY__)
