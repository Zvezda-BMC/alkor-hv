--- conflicted
+++ resolved
@@ -2147,10 +2147,7 @@
 	case KVM_CAP_ASYNC_PF:
 	case KVM_CAP_GET_TSC_KHZ:
 	case KVM_CAP_PCI_2_3:
-<<<<<<< HEAD
 	case KVM_CAP_KVMCLOCK_CTRL:
-=======
->>>>>>> dd775ae2
 		r = 1;
 		break;
 	case KVM_CAP_COALESCED_MMIO:
@@ -2892,13 +2889,10 @@
 	}
 	case KVM_GET_TSC_KHZ: {
 		r = vcpu->arch.virtual_tsc_khz;
-<<<<<<< HEAD
 		goto out;
 	}
 	case KVM_KVMCLOCK_CTRL: {
 		r = kvm_set_guest_paused(vcpu);
-=======
->>>>>>> dd775ae2
 		goto out;
 	}
 	default:
@@ -3086,43 +3080,10 @@
  *   3. Flush TLB's if needed.
  *   4. Copy the snapshot to the userspace.
  *
-<<<<<<< HEAD
  * Between 2 and 3, the guest may write to the page using the remaining TLB
  * entry.  This is not a problem because the page will be reported dirty at
  * step 4 using the snapshot taken before and step 3 ensures that successive
  * writes will be logged for the next call.
-=======
- * Note that letting others write into a page marked dirty in the old bitmap
- * by using the remaining tlb entry is not a problem.  That page will become
- * write protected again when we flush the tlb and then be reported dirty to
- * the user space by copying the old bitmap.
- */
-static void write_protect_slot(struct kvm *kvm,
-			       struct kvm_memory_slot *memslot,
-			       unsigned long *dirty_bitmap,
-			       unsigned long nr_dirty_pages)
-{
-	spin_lock(&kvm->mmu_lock);
-
-	/* Not many dirty pages compared to # of shadow pages. */
-	if (nr_dirty_pages < kvm->arch.n_used_mmu_pages) {
-		unsigned long gfn_offset;
-
-		for_each_set_bit(gfn_offset, dirty_bitmap, memslot->npages) {
-			unsigned long gfn = memslot->base_gfn + gfn_offset;
-
-			kvm_mmu_rmap_write_protect(kvm, gfn, memslot);
-		}
-		kvm_flush_remote_tlbs(kvm);
-	} else
-		kvm_mmu_slot_remove_write_access(kvm, memslot->id);
-
-	spin_unlock(&kvm->mmu_lock);
-}
-
-/*
- * Get (and clear) the dirty memory log for a memory slot.
->>>>>>> dd775ae2
  */
 int kvm_vm_ioctl_get_dirty_log(struct kvm *kvm, struct kvm_dirty_log *log)
 {
