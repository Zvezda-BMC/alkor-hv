/*
 * Common EFI (Extensible Firmware Interface) support functions
 * Based on Extensible Firmware Interface Specification version 1.0
 *
 * Copyright (C) 1999 VA Linux Systems
 * Copyright (C) 1999 Walt Drummond <drummond@valinux.com>
 * Copyright (C) 1999-2002 Hewlett-Packard Co.
 *	David Mosberger-Tang <davidm@hpl.hp.com>
 *	Stephane Eranian <eranian@hpl.hp.com>
 * Copyright (C) 2005-2008 Intel Co.
 *	Fenghua Yu <fenghua.yu@intel.com>
 *	Bibo Mao <bibo.mao@intel.com>
 *	Chandramouli Narayanan <mouli@linux.intel.com>
 *	Huang Ying <ying.huang@intel.com>
 * Copyright (C) 2013 SuSE Labs
 *	Borislav Petkov <bp@suse.de> - runtime services VA mapping
 *
 * Copied from efi_32.c to eliminate the duplicated code between EFI
 * 32/64 support code. --ying 2007-10-26
 *
 * All EFI Runtime Services are not implemented yet as EFI only
 * supports physical mode addressing on SoftSDV. This is to be fixed
 * in a future version.  --drummond 1999-07-20
 *
 * Implemented EFI runtime services and virtual mode calls.  --davidm
 *
 * Goutham Rao: <goutham.rao@intel.com>
 *	Skip non-WB memory and ignore empty memory ranges.
 */

#define pr_fmt(fmt) KBUILD_MODNAME ": " fmt

#include <linux/kernel.h>
#include <linux/init.h>
#include <linux/efi.h>
#include <linux/efi-bgrt.h>
#include <linux/export.h>
#include <linux/bootmem.h>
#include <linux/slab.h>
#include <linux/memblock.h>
#include <linux/spinlock.h>
#include <linux/uaccess.h>
#include <linux/time.h>
#include <linux/io.h>
#include <linux/reboot.h>
#include <linux/bcd.h>

#include <asm/setup.h>
#include <asm/efi.h>
#include <asm/time.h>
#include <asm/cacheflush.h>
#include <asm/tlbflush.h>
#include <asm/x86_init.h>
#include <asm/rtc.h>

#define EFI_DEBUG

#define EFI_MIN_RESERVE 5120

#define EFI_DUMMY_GUID \
	EFI_GUID(0x4424ac57, 0xbe4b, 0x47dd, 0x9e, 0x97, 0xed, 0x50, 0xf0, 0x9f, 0x92, 0xa9)

static efi_char16_t efi_dummy_name[6] = { 'D', 'U', 'M', 'M', 'Y', 0 };

struct efi_memory_map memmap;

static struct efi efi_phys __initdata;
static efi_system_table_t efi_systab __initdata;

unsigned long x86_efi_facility;

static __initdata efi_config_table_type_t arch_tables[] = {
#ifdef CONFIG_X86_UV
	{UV_SYSTEM_TABLE_GUID, "UVsystab", &efi.uv_systab},
#endif
	{NULL_GUID, NULL, NULL},
};

u64 efi_setup;		/* efi setup_data physical address */

/*
 * Returns 1 if 'facility' is enabled, 0 otherwise.
 */
int efi_enabled(int facility)
{
	return test_bit(facility, &x86_efi_facility) != 0;
}
EXPORT_SYMBOL(efi_enabled);

static bool __initdata disable_runtime = false;
static int __init setup_noefi(char *arg)
{
	disable_runtime = true;
	return 0;
}
early_param("noefi", setup_noefi);

int add_efi_memmap;
EXPORT_SYMBOL(add_efi_memmap);

static int __init setup_add_efi_memmap(char *arg)
{
	add_efi_memmap = 1;
	return 0;
}
early_param("add_efi_memmap", setup_add_efi_memmap);

static bool efi_no_storage_paranoia;

static int __init setup_storage_paranoia(char *arg)
{
	efi_no_storage_paranoia = true;
	return 0;
}
early_param("efi_no_storage_paranoia", setup_storage_paranoia);

static efi_status_t virt_efi_get_time(efi_time_t *tm, efi_time_cap_t *tc)
{
	unsigned long flags;
	efi_status_t status;

	spin_lock_irqsave(&rtc_lock, flags);
	status = efi_call_virt2(get_time, tm, tc);
	spin_unlock_irqrestore(&rtc_lock, flags);
	return status;
}

static efi_status_t virt_efi_set_time(efi_time_t *tm)
{
	unsigned long flags;
	efi_status_t status;

	spin_lock_irqsave(&rtc_lock, flags);
	status = efi_call_virt1(set_time, tm);
	spin_unlock_irqrestore(&rtc_lock, flags);
	return status;
}

static efi_status_t virt_efi_get_wakeup_time(efi_bool_t *enabled,
					     efi_bool_t *pending,
					     efi_time_t *tm)
{
	unsigned long flags;
	efi_status_t status;

	spin_lock_irqsave(&rtc_lock, flags);
	status = efi_call_virt3(get_wakeup_time,
				enabled, pending, tm);
	spin_unlock_irqrestore(&rtc_lock, flags);
	return status;
}

static efi_status_t virt_efi_set_wakeup_time(efi_bool_t enabled, efi_time_t *tm)
{
	unsigned long flags;
	efi_status_t status;

	spin_lock_irqsave(&rtc_lock, flags);
	status = efi_call_virt2(set_wakeup_time,
				enabled, tm);
	spin_unlock_irqrestore(&rtc_lock, flags);
	return status;
}

static efi_status_t virt_efi_get_variable(efi_char16_t *name,
					  efi_guid_t *vendor,
					  u32 *attr,
					  unsigned long *data_size,
					  void *data)
{
	return efi_call_virt5(get_variable,
			      name, vendor, attr,
			      data_size, data);
}

static efi_status_t virt_efi_get_next_variable(unsigned long *name_size,
					       efi_char16_t *name,
					       efi_guid_t *vendor)
{
	return efi_call_virt3(get_next_variable,
			      name_size, name, vendor);
}

static efi_status_t virt_efi_set_variable(efi_char16_t *name,
					  efi_guid_t *vendor,
					  u32 attr,
					  unsigned long data_size,
					  void *data)
{
	return efi_call_virt5(set_variable,
			      name, vendor, attr,
			      data_size, data);
}

static efi_status_t virt_efi_query_variable_info(u32 attr,
						 u64 *storage_space,
						 u64 *remaining_space,
						 u64 *max_variable_size)
{
	if (efi.runtime_version < EFI_2_00_SYSTEM_TABLE_REVISION)
		return EFI_UNSUPPORTED;

	return efi_call_virt4(query_variable_info, attr, storage_space,
			      remaining_space, max_variable_size);
}

static efi_status_t virt_efi_get_next_high_mono_count(u32 *count)
{
	return efi_call_virt1(get_next_high_mono_count, count);
}

static void virt_efi_reset_system(int reset_type,
				  efi_status_t status,
				  unsigned long data_size,
				  efi_char16_t *data)
{
	efi_call_virt4(reset_system, reset_type, status,
		       data_size, data);
}

static efi_status_t virt_efi_update_capsule(efi_capsule_header_t **capsules,
					    unsigned long count,
					    unsigned long sg_list)
{
	if (efi.runtime_version < EFI_2_00_SYSTEM_TABLE_REVISION)
		return EFI_UNSUPPORTED;

	return efi_call_virt3(update_capsule, capsules, count, sg_list);
}

static efi_status_t virt_efi_query_capsule_caps(efi_capsule_header_t **capsules,
						unsigned long count,
						u64 *max_size,
						int *reset_type)
{
	if (efi.runtime_version < EFI_2_00_SYSTEM_TABLE_REVISION)
		return EFI_UNSUPPORTED;

	return efi_call_virt4(query_capsule_caps, capsules, count, max_size,
			      reset_type);
}

static efi_status_t __init phys_efi_set_virtual_address_map(
	unsigned long memory_map_size,
	unsigned long descriptor_size,
	u32 descriptor_version,
	efi_memory_desc_t *virtual_map)
{
	efi_status_t status;

	efi_call_phys_prelog();
	status = efi_call_phys4(efi_phys.set_virtual_address_map,
				memory_map_size, descriptor_size,
				descriptor_version, virtual_map);
	efi_call_phys_epilog();
	return status;
}

static efi_status_t __init phys_efi_get_time(efi_time_t *tm,
					     efi_time_cap_t *tc)
{
	unsigned long flags;
	efi_status_t status;

	spin_lock_irqsave(&rtc_lock, flags);
	efi_call_phys_prelog();
	status = efi_call_phys2(efi_phys.get_time, virt_to_phys(tm),
				virt_to_phys(tc));
	efi_call_phys_epilog();
	spin_unlock_irqrestore(&rtc_lock, flags);
	return status;
}

int efi_set_rtc_mmss(const struct timespec *now)
{
	unsigned long nowtime = now->tv_sec;
	efi_status_t 	status;
	efi_time_t 	eft;
	efi_time_cap_t 	cap;
	struct rtc_time	tm;

	status = efi.get_time(&eft, &cap);
	if (status != EFI_SUCCESS) {
		pr_err("Oops: efitime: can't read time!\n");
		return -1;
	}

	rtc_time_to_tm(nowtime, &tm);
	if (!rtc_valid_tm(&tm)) {
		eft.year = tm.tm_year + 1900;
		eft.month = tm.tm_mon + 1;
		eft.day = tm.tm_mday;
		eft.minute = tm.tm_min;
		eft.second = tm.tm_sec;
		eft.nanosecond = 0;
	} else {
		printk(KERN_ERR
		       "%s: Invalid EFI RTC value: write of %lx to EFI RTC failed\n",
		       __FUNCTION__, nowtime);
		return -1;
	}

	status = efi.set_time(&eft);
	if (status != EFI_SUCCESS) {
		pr_err("Oops: efitime: can't write time!\n");
		return -1;
	}
	return 0;
}

void efi_get_time(struct timespec *now)
{
	efi_status_t status;
	efi_time_t eft;
	efi_time_cap_t cap;

	status = efi.get_time(&eft, &cap);
	if (status != EFI_SUCCESS)
		pr_err("Oops: efitime: can't read time!\n");

	now->tv_sec = mktime(eft.year, eft.month, eft.day, eft.hour,
			     eft.minute, eft.second);
	now->tv_nsec = 0;
}

/*
 * Tell the kernel about the EFI memory map.  This might include
 * more than the max 128 entries that can fit in the e820 legacy
 * (zeropage) memory map.
 */

static void __init do_add_efi_memmap(void)
{
	void *p;

	for (p = memmap.map; p < memmap.map_end; p += memmap.desc_size) {
		efi_memory_desc_t *md = p;
		unsigned long long start = md->phys_addr;
		unsigned long long size = md->num_pages << EFI_PAGE_SHIFT;
		int e820_type;

		switch (md->type) {
		case EFI_LOADER_CODE:
		case EFI_LOADER_DATA:
		case EFI_BOOT_SERVICES_CODE:
		case EFI_BOOT_SERVICES_DATA:
		case EFI_CONVENTIONAL_MEMORY:
			if (md->attribute & EFI_MEMORY_WB)
				e820_type = E820_RAM;
			else
				e820_type = E820_RESERVED;
			break;
		case EFI_ACPI_RECLAIM_MEMORY:
			e820_type = E820_ACPI;
			break;
		case EFI_ACPI_MEMORY_NVS:
			e820_type = E820_NVS;
			break;
		case EFI_UNUSABLE_MEMORY:
			e820_type = E820_UNUSABLE;
			break;
		default:
			/*
			 * EFI_RESERVED_TYPE EFI_RUNTIME_SERVICES_CODE
			 * EFI_RUNTIME_SERVICES_DATA EFI_MEMORY_MAPPED_IO
			 * EFI_MEMORY_MAPPED_IO_PORT_SPACE EFI_PAL_CODE
			 */
			e820_type = E820_RESERVED;
			break;
		}
		e820_add_region(start, size, e820_type);
	}
	sanitize_e820_map(e820.map, ARRAY_SIZE(e820.map), &e820.nr_map);
}

int __init efi_memblock_x86_reserve_range(void)
{
	struct efi_info *e = &boot_params.efi_info;
	unsigned long pmap;

#ifdef CONFIG_X86_32
	/* Can't handle data above 4GB at this time */
	if (e->efi_memmap_hi) {
		pr_err("Memory map is above 4GB, disabling EFI.\n");
		return -EINVAL;
	}
	pmap =  e->efi_memmap;
#else
	pmap = (e->efi_memmap |	((__u64)e->efi_memmap_hi << 32));
#endif
	memmap.phys_map		= (void *)pmap;
	memmap.nr_map		= e->efi_memmap_size /
				  e->efi_memdesc_size;
	memmap.desc_size	= e->efi_memdesc_size;
	memmap.desc_version	= e->efi_memdesc_version;

	memblock_reserve(pmap, memmap.nr_map * memmap.desc_size);

	efi.memmap = &memmap;

	return 0;
}

static void __init print_efi_memmap(void)
{
#ifdef EFI_DEBUG
	efi_memory_desc_t *md;
	void *p;
	int i;

	for (p = memmap.map, i = 0;
	     p < memmap.map_end;
	     p += memmap.desc_size, i++) {
		md = p;
		pr_info("mem%02u: type=%u, attr=0x%llx, "
			"range=[0x%016llx-0x%016llx) (%lluMB)\n",
			i, md->type, md->attribute, md->phys_addr,
			md->phys_addr + (md->num_pages << EFI_PAGE_SHIFT),
			(md->num_pages >> (20 - EFI_PAGE_SHIFT)));
	}
#endif  /*  EFI_DEBUG  */
}

void __init efi_reserve_boot_services(void)
{
	void *p;

	for (p = memmap.map; p < memmap.map_end; p += memmap.desc_size) {
		efi_memory_desc_t *md = p;
		u64 start = md->phys_addr;
		u64 size = md->num_pages << EFI_PAGE_SHIFT;

		if (md->type != EFI_BOOT_SERVICES_CODE &&
		    md->type != EFI_BOOT_SERVICES_DATA)
			continue;
		/* Only reserve where possible:
		 * - Not within any already allocated areas
		 * - Not over any memory area (really needed, if above?)
		 * - Not within any part of the kernel
		 * - Not the bios reserved area
		*/
		if ((start + size > __pa_symbol(_text)
				&& start <= __pa_symbol(_end)) ||
			!e820_all_mapped(start, start+size, E820_RAM) ||
			memblock_is_region_reserved(start, size)) {
			/* Could not reserve, skip it */
			md->num_pages = 0;
			memblock_dbg("Could not reserve boot range "
					"[0x%010llx-0x%010llx]\n",
						start, start+size-1);
		} else
			memblock_reserve(start, size);
	}
}

void __init efi_unmap_memmap(void)
{
	clear_bit(EFI_MEMMAP, &x86_efi_facility);
	if (memmap.map) {
		early_iounmap(memmap.map, memmap.nr_map * memmap.desc_size);
		memmap.map = NULL;
	}
}

void __init efi_free_boot_services(void)
{
	void *p;

	if (!efi_is_native())
		return;

	for (p = memmap.map; p < memmap.map_end; p += memmap.desc_size) {
		efi_memory_desc_t *md = p;
		unsigned long long start = md->phys_addr;
		unsigned long long size = md->num_pages << EFI_PAGE_SHIFT;

		if (md->type != EFI_BOOT_SERVICES_CODE &&
		    md->type != EFI_BOOT_SERVICES_DATA)
			continue;

		/* Could not reserve boot area */
		if (!size)
			continue;

		free_bootmem_late(start, size);
	}

	efi_unmap_memmap();
}

static int __init efi_systab_init(void *phys)
{
	if (efi_enabled(EFI_64BIT)) {
		efi_system_table_64_t *systab64;
		struct efi_setup_data *data = NULL;
		u64 tmp = 0;

		if (efi_setup) {
			data = early_memremap(efi_setup, sizeof(*data));
			if (!data)
				return -ENOMEM;
		}
		systab64 = early_ioremap((unsigned long)phys,
					 sizeof(*systab64));
		if (systab64 == NULL) {
			pr_err("Couldn't map the system table!\n");
			if (data)
				early_iounmap(data, sizeof(*data));
			return -ENOMEM;
		}

		efi_systab.hdr = systab64->hdr;
		efi_systab.fw_vendor = data ? (unsigned long)data->fw_vendor :
					      systab64->fw_vendor;
		tmp |= data ? data->fw_vendor : systab64->fw_vendor;
		efi_systab.fw_revision = systab64->fw_revision;
		efi_systab.con_in_handle = systab64->con_in_handle;
		tmp |= systab64->con_in_handle;
		efi_systab.con_in = systab64->con_in;
		tmp |= systab64->con_in;
		efi_systab.con_out_handle = systab64->con_out_handle;
		tmp |= systab64->con_out_handle;
		efi_systab.con_out = systab64->con_out;
		tmp |= systab64->con_out;
		efi_systab.stderr_handle = systab64->stderr_handle;
		tmp |= systab64->stderr_handle;
		efi_systab.stderr = systab64->stderr;
		tmp |= systab64->stderr;
		efi_systab.runtime = data ?
				     (void *)(unsigned long)data->runtime :
				     (void *)(unsigned long)systab64->runtime;
		tmp |= data ? data->runtime : systab64->runtime;
		efi_systab.boottime = (void *)(unsigned long)systab64->boottime;
		tmp |= systab64->boottime;
		efi_systab.nr_tables = systab64->nr_tables;
		efi_systab.tables = data ? (unsigned long)data->tables :
					   systab64->tables;
		tmp |= data ? data->tables : systab64->tables;

		early_iounmap(systab64, sizeof(*systab64));
		if (data)
			early_iounmap(data, sizeof(*data));
#ifdef CONFIG_X86_32
		if (tmp >> 32) {
			pr_err("EFI data located above 4GB, disabling EFI.\n");
			return -EINVAL;
		}
#endif
	} else {
		efi_system_table_32_t *systab32;

		systab32 = early_ioremap((unsigned long)phys,
					 sizeof(*systab32));
		if (systab32 == NULL) {
			pr_err("Couldn't map the system table!\n");
			return -ENOMEM;
		}

		efi_systab.hdr = systab32->hdr;
		efi_systab.fw_vendor = systab32->fw_vendor;
		efi_systab.fw_revision = systab32->fw_revision;
		efi_systab.con_in_handle = systab32->con_in_handle;
		efi_systab.con_in = systab32->con_in;
		efi_systab.con_out_handle = systab32->con_out_handle;
		efi_systab.con_out = systab32->con_out;
		efi_systab.stderr_handle = systab32->stderr_handle;
		efi_systab.stderr = systab32->stderr;
		efi_systab.runtime = (void *)(unsigned long)systab32->runtime;
		efi_systab.boottime = (void *)(unsigned long)systab32->boottime;
		efi_systab.nr_tables = systab32->nr_tables;
		efi_systab.tables = systab32->tables;

		early_iounmap(systab32, sizeof(*systab32));
	}

	efi.systab = &efi_systab;

	/*
	 * Verify the EFI Table
	 */
	if (efi.systab->hdr.signature != EFI_SYSTEM_TABLE_SIGNATURE) {
		pr_err("System table signature incorrect!\n");
		return -EINVAL;
	}
	if ((efi.systab->hdr.revision >> 16) == 0)
		pr_err("Warning: System table version "
		       "%d.%02d, expected 1.00 or greater!\n",
		       efi.systab->hdr.revision >> 16,
		       efi.systab->hdr.revision & 0xffff);

	return 0;
}

static int __init efi_runtime_init(void)
{
	efi_runtime_services_t *runtime;

	/*
	 * Check out the runtime services table. We need to map
	 * the runtime services table so that we can grab the physical
	 * address of several of the EFI runtime functions, needed to
	 * set the firmware into virtual mode.
	 */
	runtime = early_ioremap((unsigned long)efi.systab->runtime,
				sizeof(efi_runtime_services_t));
	if (!runtime) {
		pr_err("Could not map the runtime service table!\n");
		return -ENOMEM;
	}
	/*
	 * We will only need *early* access to the following
	 * two EFI runtime services before set_virtual_address_map
	 * is invoked.
	 */
	efi_phys.get_time = (efi_get_time_t *)runtime->get_time;
	efi_phys.set_virtual_address_map =
		(efi_set_virtual_address_map_t *)
		runtime->set_virtual_address_map;
	/*
	 * Make efi_get_time can be called before entering
	 * virtual mode.
	 */
	efi.get_time = phys_efi_get_time;
	early_iounmap(runtime, sizeof(efi_runtime_services_t));

	return 0;
}

static int __init efi_memmap_init(void)
{
	/* Map the EFI memory map */
	memmap.map = early_ioremap((unsigned long)memmap.phys_map,
				   memmap.nr_map * memmap.desc_size);
	if (memmap.map == NULL) {
		pr_err("Could not map the memory map!\n");
		return -ENOMEM;
	}
	memmap.map_end = memmap.map + (memmap.nr_map * memmap.desc_size);

	if (add_efi_memmap)
		do_add_efi_memmap();

	return 0;
}

/*
 * A number of config table entries get remapped to virtual addresses
 * after entering EFI virtual mode. However, the kexec kernel requires
 * their physical addresses therefore we pass them via setup_data and
 * correct those entries to their respective physical addresses here.
 *
 * Currently only handles smbios which is necessary for some firmware
 * implementation.
 */
static int __init efi_reuse_config(u64 tables, int nr_tables)
{
	int i, sz, ret = 0;
	void *p, *tablep;
	struct efi_setup_data *data;

	if (!efi_setup)
		return 0;

	if (!efi_enabled(EFI_64BIT))
		return 0;

	data = early_memremap(efi_setup, sizeof(*data));
	if (!data) {
		ret = -ENOMEM;
		goto out;
	}

	if (!data->smbios)
		goto out_memremap;

	sz = sizeof(efi_config_table_64_t);

	p = tablep = early_memremap(tables, nr_tables * sz);
	if (!p) {
		pr_err("Could not map Configuration table!\n");
		ret = -ENOMEM;
		goto out_memremap;
	}

	for (i = 0; i < efi.systab->nr_tables; i++) {
		efi_guid_t guid;

		guid = ((efi_config_table_64_t *)p)->guid;

		if (!efi_guidcmp(guid, SMBIOS_TABLE_GUID))
			((efi_config_table_64_t *)p)->table = data->smbios;
		p += sz;
	}
	early_iounmap(tablep, nr_tables * sz);

out_memremap:
	early_iounmap(data, sizeof(*data));
out:
	return ret;
}

void __init efi_init(void)
{
	efi_char16_t *c16;
	char vendor[100] = "unknown";
	int i = 0;
	void *tmp;

#ifdef CONFIG_X86_32
	if (boot_params.efi_info.efi_systab_hi ||
	    boot_params.efi_info.efi_memmap_hi) {
		pr_info("Table located above 4GB, disabling EFI.\n");
		return;
	}
	efi_phys.systab = (efi_system_table_t *)boot_params.efi_info.efi_systab;
#else
	efi_phys.systab = (efi_system_table_t *)
			  (boot_params.efi_info.efi_systab |
			  ((__u64)boot_params.efi_info.efi_systab_hi<<32));
#endif

	if (efi_systab_init(efi_phys.systab))
		return;

	set_bit(EFI_SYSTEM_TABLES, &x86_efi_facility);

	efi.config_table = (unsigned long)efi.systab->tables;
	efi.fw_vendor	 = (unsigned long)efi.systab->fw_vendor;
	efi.runtime	 = (unsigned long)efi.systab->runtime;

	/*
	 * Show what we know for posterity
	 */
	c16 = tmp = early_ioremap(efi.systab->fw_vendor, 2);
	if (c16) {
		for (i = 0; i < sizeof(vendor) - 1 && *c16; ++i)
			vendor[i] = *c16++;
		vendor[i] = '\0';
	} else
		pr_err("Could not map the firmware vendor!\n");
	early_iounmap(tmp, 2);

	pr_info("EFI v%u.%.02u by %s\n",
		efi.systab->hdr.revision >> 16,
		efi.systab->hdr.revision & 0xffff, vendor);

	if (efi_reuse_config(efi.systab->tables, efi.systab->nr_tables))
		return;

	if (efi_config_init(arch_tables))
		return;

	set_bit(EFI_CONFIG_TABLES, &x86_efi_facility);

	/*
	 * Note: We currently don't support runtime services on an EFI
	 * that doesn't match the kernel 32/64-bit mode.
	 */

	if (!efi_is_native())
		pr_info("No EFI runtime due to 32/64-bit mismatch with kernel\n");
	else {
		if (disable_runtime || efi_runtime_init())
			return;
		set_bit(EFI_RUNTIME_SERVICES, &x86_efi_facility);
	}

	if (efi_memmap_init())
		return;

	set_bit(EFI_MEMMAP, &x86_efi_facility);

<<<<<<< HEAD
#ifdef CONFIG_X86_32
	if (efi_is_native()) {
		x86_platform.get_wallclock = efi_get_time;
		x86_platform.set_wallclock = efi_set_rtc_mmss;
	}
#endif
=======
#if EFI_DEBUG
>>>>>>> d6e0a2dd
	print_efi_memmap();
}

void __init efi_late_init(void)
{
	efi_bgrt_init();
}

void __init efi_set_executable(efi_memory_desc_t *md, bool executable)
{
	u64 addr, npages;

	addr = md->virt_addr;
	npages = md->num_pages;

	memrange_efi_to_native(&addr, &npages);

	if (executable)
		set_memory_x(addr, npages);
	else
		set_memory_nx(addr, npages);
}

static void __init runtime_code_page_mkexec(void)
{
	efi_memory_desc_t *md;
	void *p;

	/* Make EFI runtime service code area executable */
	for (p = memmap.map; p < memmap.map_end; p += memmap.desc_size) {
		md = p;

		if (md->type != EFI_RUNTIME_SERVICES_CODE)
			continue;

		efi_set_executable(md, true);
	}
}

void efi_memory_uc(u64 addr, unsigned long size)
{
	unsigned long page_shift = 1UL << EFI_PAGE_SHIFT;
	u64 npages;

	npages = round_up(size, page_shift) / page_shift;
	memrange_efi_to_native(&addr, &npages);
	set_memory_uc(addr, npages);
}

void __init old_map_region(efi_memory_desc_t *md)
{
	u64 start_pfn, end_pfn, end;
	unsigned long size;
	void *va;

	start_pfn = PFN_DOWN(md->phys_addr);
	size	  = md->num_pages << PAGE_SHIFT;
	end	  = md->phys_addr + size;
	end_pfn   = PFN_UP(end);

	if (pfn_range_is_mapped(start_pfn, end_pfn)) {
		va = __va(md->phys_addr);

		if (!(md->attribute & EFI_MEMORY_WB))
			efi_memory_uc((u64)(unsigned long)va, size);
	} else
		va = efi_ioremap(md->phys_addr, size,
				 md->type, md->attribute);

	md->virt_addr = (u64) (unsigned long) va;
	if (!va)
		pr_err("ioremap of 0x%llX failed!\n",
		       (unsigned long long)md->phys_addr);
}

/* Merge contiguous regions of the same type and attribute */
static void __init efi_merge_regions(void)
{
	void *p;
	efi_memory_desc_t *md, *prev_md = NULL;

	for (p = memmap.map; p < memmap.map_end; p += memmap.desc_size) {
		u64 prev_size;
		md = p;

		if (!prev_md) {
			prev_md = md;
			continue;
		}

		if (prev_md->type != md->type ||
		    prev_md->attribute != md->attribute) {
			prev_md = md;
			continue;
		}

		prev_size = prev_md->num_pages << EFI_PAGE_SHIFT;

		if (md->phys_addr == (prev_md->phys_addr + prev_size)) {
			prev_md->num_pages += md->num_pages;
			md->type = EFI_RESERVED_TYPE;
			md->attribute = 0;
			continue;
		}
		prev_md = md;
	}
}

static void __init get_systab_virt_addr(efi_memory_desc_t *md)
{
	unsigned long size;
	u64 end, systab;

	size = md->num_pages << EFI_PAGE_SHIFT;
	end = md->phys_addr + size;
	systab = (u64)(unsigned long)efi_phys.systab;
	if (md->phys_addr <= systab && systab < end) {
		systab += md->virt_addr - md->phys_addr;
		efi.systab = (efi_system_table_t *)(unsigned long)systab;
	}
}

static int __init save_runtime_map(void)
{
	efi_memory_desc_t *md;
	void *tmp, *p, *q = NULL;
	int count = 0;

	for (p = memmap.map; p < memmap.map_end; p += memmap.desc_size) {
		md = p;

		if (!(md->attribute & EFI_MEMORY_RUNTIME) ||
		    (md->type == EFI_BOOT_SERVICES_CODE) ||
		    (md->type == EFI_BOOT_SERVICES_DATA))
			continue;
		tmp = krealloc(q, (count + 1) * memmap.desc_size, GFP_KERNEL);
		if (!tmp)
			goto out;
		q = tmp;

		memcpy(q + count * memmap.desc_size, md, memmap.desc_size);
		count++;
	}

	efi_runtime_map_setup(q, count, memmap.desc_size);

	return 0;
out:
	kfree(q);
	return -ENOMEM;
}

/*
 * Map efi regions which were passed via setup_data. The virt_addr is a fixed
 * addr which was used in first kernel of a kexec boot.
 */
static void __init efi_map_regions_fixed(void)
{
	void *p;
	efi_memory_desc_t *md;

	for (p = memmap.map; p < memmap.map_end; p += memmap.desc_size) {
		md = p;
		efi_map_region_fixed(md); /* FIXME: add error handling */
		get_systab_virt_addr(md);
	}

}

/*
 * Map efi memory ranges for runtime serivce and update new_memmap with virtual
 * addresses.
 */
static void * __init efi_map_regions(int *count)
{
	efi_memory_desc_t *md;
	void *p, *tmp, *new_memmap = NULL;

	for (p = memmap.map; p < memmap.map_end; p += memmap.desc_size) {
		md = p;
		if (!(md->attribute & EFI_MEMORY_RUNTIME)) {
#ifdef CONFIG_X86_64
			if (md->type != EFI_BOOT_SERVICES_CODE &&
			    md->type != EFI_BOOT_SERVICES_DATA)
#endif
				continue;
		}

		efi_map_region(md);
		get_systab_virt_addr(md);

		tmp = krealloc(new_memmap, (*count + 1) * memmap.desc_size,
			       GFP_KERNEL);
		if (!tmp)
			goto out;
		new_memmap = tmp;
		memcpy(new_memmap + (*count * memmap.desc_size), md,
		       memmap.desc_size);
		(*count)++;
	}

	return new_memmap;
out:
	kfree(new_memmap);
	return NULL;
}

/*
 * This function will switch the EFI runtime services to virtual mode.
 * Essentially, we look through the EFI memmap and map every region that
 * has the runtime attribute bit set in its memory descriptor into the
 * ->trampoline_pgd page table using a top-down VA allocation scheme.
 *
 * The old method which used to update that memory descriptor with the
 * virtual address obtained from ioremap() is still supported when the
 * kernel is booted with efi=old_map on its command line. Same old
 * method enabled the runtime services to be called without having to
 * thunk back into physical mode for every invocation.
 *
 * The new method does a pagetable switch in a preemption-safe manner
 * so that we're in a different address space when calling a runtime
 * function. For function arguments passing we do copy the PGDs of the
 * kernel page table into ->trampoline_pgd prior to each call.
 *
 * Specially for kexec boot, efi runtime maps in previous kernel should
 * be passed in via setup_data. In that case runtime ranges will be mapped
 * to the same virtual addresses as the first kernel.
 */
void __init efi_enter_virtual_mode(void)
{
	efi_status_t status;
	void *new_memmap = NULL;
	int err, count = 0;

	efi.systab = NULL;

	/*
	 * We don't do virtual mode, since we don't do runtime services, on
	 * non-native EFI
	 */
	if (!efi_is_native()) {
		efi_unmap_memmap();
		return;
	}

	if (efi_setup) {
		efi_map_regions_fixed();
	} else {
		efi_merge_regions();
		new_memmap = efi_map_regions(&count);
		if (!new_memmap) {
			pr_err("Error reallocating memory, EFI runtime non-functional!\n");
			return;
		}
	}

	err = save_runtime_map();
	if (err)
		pr_err("Error saving runtime map, efi runtime on kexec non-functional!!\n");

	BUG_ON(!efi.systab);

	efi_setup_page_tables();
	efi_sync_low_kernel_mappings();

	if (!efi_setup) {
		status = phys_efi_set_virtual_address_map(
			memmap.desc_size * count,
			memmap.desc_size,
			memmap.desc_version,
			(efi_memory_desc_t *)__pa(new_memmap));

		if (status != EFI_SUCCESS) {
			pr_alert("Unable to switch EFI into virtual mode (status=%lx)!\n",
				 status);
			panic("EFI call to SetVirtualAddressMap() failed!");
		}
	}

	/*
	 * Now that EFI is in virtual mode, update the function
	 * pointers in the runtime service table to the new virtual addresses.
	 *
	 * Call EFI services through wrapper functions.
	 */
	efi.runtime_version = efi_systab.hdr.revision;
	efi.get_time = virt_efi_get_time;
	efi.set_time = virt_efi_set_time;
	efi.get_wakeup_time = virt_efi_get_wakeup_time;
	efi.set_wakeup_time = virt_efi_set_wakeup_time;
	efi.get_variable = virt_efi_get_variable;
	efi.get_next_variable = virt_efi_get_next_variable;
	efi.set_variable = virt_efi_set_variable;
	efi.get_next_high_mono_count = virt_efi_get_next_high_mono_count;
	efi.reset_system = virt_efi_reset_system;
	efi.set_virtual_address_map = NULL;
	efi.query_variable_info = virt_efi_query_variable_info;
	efi.update_capsule = virt_efi_update_capsule;
	efi.query_capsule_caps = virt_efi_query_capsule_caps;

	if (efi_enabled(EFI_OLD_MEMMAP) && (__supported_pte_mask & _PAGE_NX))
		runtime_code_page_mkexec();

	kfree(new_memmap);

	/* clean DUMMY object */
	efi.set_variable(efi_dummy_name, &EFI_DUMMY_GUID,
			 EFI_VARIABLE_NON_VOLATILE |
			 EFI_VARIABLE_BOOTSERVICE_ACCESS |
			 EFI_VARIABLE_RUNTIME_ACCESS,
			 0, NULL);
}

/*
 * Convenience functions to obtain memory types and attributes
 */
u32 efi_mem_type(unsigned long phys_addr)
{
	efi_memory_desc_t *md;
	void *p;

	if (!efi_enabled(EFI_MEMMAP))
		return 0;

	for (p = memmap.map; p < memmap.map_end; p += memmap.desc_size) {
		md = p;
		if ((md->phys_addr <= phys_addr) &&
		    (phys_addr < (md->phys_addr +
				  (md->num_pages << EFI_PAGE_SHIFT))))
			return md->type;
	}
	return 0;
}

u64 efi_mem_attributes(unsigned long phys_addr)
{
	efi_memory_desc_t *md;
	void *p;

	for (p = memmap.map; p < memmap.map_end; p += memmap.desc_size) {
		md = p;
		if ((md->phys_addr <= phys_addr) &&
		    (phys_addr < (md->phys_addr +
				  (md->num_pages << EFI_PAGE_SHIFT))))
			return md->attribute;
	}
	return 0;
}

/*
 * Some firmware has serious problems when using more than 50% of the EFI
 * variable store, i.e. it triggers bugs that can brick machines. Ensure that
 * we never use more than this safe limit.
 *
 * Return EFI_SUCCESS if it is safe to write 'size' bytes to the variable
 * store.
 */
efi_status_t efi_query_variable_store(u32 attributes, unsigned long size)
{
	efi_status_t status;
	u64 storage_size, remaining_size, max_size;

	if (!(attributes & EFI_VARIABLE_NON_VOLATILE))
		return 0;

	status = efi.query_variable_info(attributes, &storage_size,
					 &remaining_size, &max_size);
	if (status != EFI_SUCCESS)
		return status;

	/*
	 * Some firmware implementations refuse to boot if there's insufficient
	 * space in the variable store. We account for that by refusing the
	 * write if permitting it would reduce the available space to under
	 * 5KB. This figure was provided by Samsung, so should be safe.
	 */
	if ((remaining_size - size < EFI_MIN_RESERVE) &&
		!efi_no_storage_paranoia) {

		/*
		 * Triggering garbage collection may require that the firmware
		 * generate a real EFI_OUT_OF_RESOURCES error. We can force
		 * that by attempting to use more space than is available.
		 */
		unsigned long dummy_size = remaining_size + 1024;
		void *dummy = kzalloc(dummy_size, GFP_ATOMIC);

		if (!dummy)
			return EFI_OUT_OF_RESOURCES;

		status = efi.set_variable(efi_dummy_name, &EFI_DUMMY_GUID,
					  EFI_VARIABLE_NON_VOLATILE |
					  EFI_VARIABLE_BOOTSERVICE_ACCESS |
					  EFI_VARIABLE_RUNTIME_ACCESS,
					  dummy_size, dummy);

		if (status == EFI_SUCCESS) {
			/*
			 * This should have failed, so if it didn't make sure
			 * that we delete it...
			 */
			efi.set_variable(efi_dummy_name, &EFI_DUMMY_GUID,
					 EFI_VARIABLE_NON_VOLATILE |
					 EFI_VARIABLE_BOOTSERVICE_ACCESS |
					 EFI_VARIABLE_RUNTIME_ACCESS,
					 0, dummy);
		}

		kfree(dummy);

		/*
		 * The runtime code may now have triggered a garbage collection
		 * run, so check the variable info again
		 */
		status = efi.query_variable_info(attributes, &storage_size,
						 &remaining_size, &max_size);

		if (status != EFI_SUCCESS)
			return status;

		/*
		 * There still isn't enough room, so return an error
		 */
		if (remaining_size - size < EFI_MIN_RESERVE)
			return EFI_OUT_OF_RESOURCES;
	}

	return EFI_SUCCESS;
}
EXPORT_SYMBOL_GPL(efi_query_variable_store);

static int __init parse_efi_cmdline(char *str)
{
	if (*str == '=')
		str++;

	if (!strncmp(str, "old_map", 7))
		set_bit(EFI_OLD_MEMMAP, &x86_efi_facility);

	return 0;
}
early_param("efi", parse_efi_cmdline);<|MERGE_RESOLUTION|>--- conflicted
+++ resolved
@@ -764,22 +764,11 @@
 			return;
 		set_bit(EFI_RUNTIME_SERVICES, &x86_efi_facility);
 	}
-
 	if (efi_memmap_init())
 		return;
 
 	set_bit(EFI_MEMMAP, &x86_efi_facility);
 
-<<<<<<< HEAD
-#ifdef CONFIG_X86_32
-	if (efi_is_native()) {
-		x86_platform.get_wallclock = efi_get_time;
-		x86_platform.set_wallclock = efi_set_rtc_mmss;
-	}
-#endif
-=======
-#if EFI_DEBUG
->>>>>>> d6e0a2dd
 	print_efi_memmap();
 }
 
