--- conflicted
+++ resolved
@@ -213,11 +213,7 @@
 		return 0;
 
 	gfp_mask = GFP_KERNEL | __GFP_ZERO;
-<<<<<<< HEAD
-	efi_pgd = (pgd_t *)__get_free_page(gfp_mask);
-=======
 	efi_pgd = (pgd_t *)__get_free_pages(gfp_mask, PGD_ALLOCATION_ORDER);
->>>>>>> 904e14fb
 	if (!efi_pgd)
 		return -ENOMEM;
 
