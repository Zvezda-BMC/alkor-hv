--- conflicted
+++ resolved
@@ -3823,11 +3823,8 @@
 	regmap_read(regmap, RT5645_VENDOR_ID, &val);
 	rt5645->v_id = val & 0xff;
 
-<<<<<<< HEAD
-=======
 	regmap_write(rt5645->regmap, RT5645_AD_DA_MIXER, 0x8080);
 
->>>>>>> 904e14fb
 	ret = regmap_register_patch(rt5645->regmap, init_list,
 				    ARRAY_SIZE(init_list));
 	if (ret != 0)
