--- conflicted
+++ resolved
@@ -266,10 +266,7 @@
 /* AMD-defined CPU features, CPUID level 0x80000008 (EBX), word 13 */
 #define X86_FEATURE_CLZERO		(13*32+ 0) /* CLZERO instruction */
 #define X86_FEATURE_IRPERF		(13*32+ 1) /* Instructions Retired Count */
-<<<<<<< HEAD
-=======
 #define X86_FEATURE_XSAVEERPTR		(13*32+ 2) /* Always save/restore FP error pointers */
->>>>>>> 904e14fb
 
 /* Thermal and Power Management Leaf, CPUID level 0x00000006 (EAX), word 14 */
 #define X86_FEATURE_DTHERM		(14*32+ 0) /* Digital Thermal Sensor */
