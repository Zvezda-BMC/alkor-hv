#ifndef __PERF_SORT_H
#define __PERF_SORT_H
#include "../builtin.h"

#include "util.h"

#include "color.h"
#include <linux/list.h>
#include "cache.h"
#include <linux/rbtree.h>
#include "symbol.h"
#include "string.h"
#include "callchain.h"
#include "strlist.h"
#include "values.h"

#include "../perf.h"
#include "debug.h"
#include "header.h"

#include "parse-options.h"
#include "parse-events.h"

#include "thread.h"
#include "sort.h"

extern regex_t parent_regex;
extern const char *sort_order;
extern const char default_parent_pattern[];
extern const char *parent_pattern;
extern const char default_sort_order[];
extern int sort__need_collapse;
extern int sort__has_parent;
extern char *field_sep;
extern struct sort_entry sort_comm;
extern struct sort_entry sort_dso;
extern struct sort_entry sort_sym;
extern struct sort_entry sort_parent;
extern unsigned int dsos__col_width;
extern unsigned int comms__col_width;
extern unsigned int threads__col_width;
extern enum sort_type sort__first_dimension;

struct hist_entry {
	struct rb_node		rb_node;
<<<<<<< HEAD
	u64			count;
	u64			count_sys;
	u64			count_us;
	u64			count_guest_sys;
	u64			count_guest_us;

	/*
	 * XXX WARNING!
	 * thread _has_ to come after ms, see
	 * hist_browser__selected_thread in util/newt.c
	 */
=======
	u64			period;
	u64			period_sys;
	u64			period_us;
	u64			period_guest_sys;
	u64			period_guest_us;
>>>>>>> f4b87dee
	struct map_symbol	ms;
	struct thread		*thread;
	u64			ip;
	u32			nr_events;
	char			level;
	u8			filtered;
	struct symbol		*parent;
	union {
		unsigned long	  position;
		struct hist_entry *pair;
		struct rb_root	  sorted_chain;
	};
	struct callchain_node	callchain[0];
};

enum sort_type {
	SORT_PID,
	SORT_COMM,
	SORT_DSO,
	SORT_SYM,
	SORT_PARENT
};

/*
 * configurable sorting bits
 */

struct sort_entry {
	struct list_head list;

	const char *se_header;

	int64_t (*se_cmp)(struct hist_entry *, struct hist_entry *);
	int64_t (*se_collapse)(struct hist_entry *, struct hist_entry *);
	int	(*se_snprintf)(struct hist_entry *self, char *bf, size_t size,
			       unsigned int width);
	unsigned int *se_width;
	bool	elide;
};

extern struct sort_entry sort_thread;
extern struct list_head hist_entry__sort_list;

void setup_sorting(const char * const usagestr[], const struct option *opts);

extern size_t sort__thread_print(FILE *, struct hist_entry *, unsigned int);
extern size_t sort__comm_print(FILE *, struct hist_entry *, unsigned int);
extern size_t sort__dso_print(FILE *, struct hist_entry *, unsigned int);
extern size_t sort__sym_print(FILE *, struct hist_entry *, unsigned int __used);
extern int64_t cmp_null(void *, void *);
extern int64_t sort__thread_cmp(struct hist_entry *, struct hist_entry *);
extern int64_t sort__comm_cmp(struct hist_entry *, struct hist_entry *);
extern int64_t sort__comm_collapse(struct hist_entry *, struct hist_entry *);
extern int64_t sort__dso_cmp(struct hist_entry *, struct hist_entry *);
extern int64_t sort__sym_cmp(struct hist_entry *, struct hist_entry *);
extern int64_t sort__parent_cmp(struct hist_entry *, struct hist_entry *);
extern size_t sort__parent_print(FILE *, struct hist_entry *, unsigned int);
extern int sort_dimension__add(const char *);
void sort_entry__setup_elide(struct sort_entry *self, struct strlist *list,
			     const char *list_name, FILE *fp);

#endif	/* __PERF_SORT_H */<|MERGE_RESOLUTION|>--- conflicted
+++ resolved
@@ -43,25 +43,11 @@
 
 struct hist_entry {
 	struct rb_node		rb_node;
-<<<<<<< HEAD
-	u64			count;
-	u64			count_sys;
-	u64			count_us;
-	u64			count_guest_sys;
-	u64			count_guest_us;
-
-	/*
-	 * XXX WARNING!
-	 * thread _has_ to come after ms, see
-	 * hist_browser__selected_thread in util/newt.c
-	 */
-=======
 	u64			period;
 	u64			period_sys;
 	u64			period_us;
 	u64			period_guest_sys;
 	u64			period_guest_us;
->>>>>>> f4b87dee
 	struct map_symbol	ms;
 	struct thread		*thread;
 	u64			ip;
