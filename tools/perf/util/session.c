#define _FILE_OFFSET_BITS 64

#include <linux/kernel.h>

#include <byteswap.h>
#include <unistd.h>
#include <sys/types.h>

#include "session.h"
#include "sort.h"
#include "util.h"

static int perf_session__open(struct perf_session *self, bool force)
{
	struct stat input_stat;

	if (!strcmp(self->filename, "-")) {
		self->fd_pipe = true;
		self->fd = STDIN_FILENO;

		if (perf_header__read(self, self->fd) < 0)
			pr_err("incompatible file format");

		return 0;
	}

	self->fd = open(self->filename, O_RDONLY);
	if (self->fd < 0) {
		pr_err("failed to open file: %s", self->filename);
		if (!strcmp(self->filename, "perf.data"))
			pr_err("  (try 'perf record' first)");
		pr_err("\n");
		return -errno;
	}

	if (fstat(self->fd, &input_stat) < 0)
		goto out_close;

	if (!force && input_stat.st_uid && (input_stat.st_uid != geteuid())) {
		pr_err("file %s not owned by current user or root\n",
		       self->filename);
		goto out_close;
	}

	if (!input_stat.st_size) {
		pr_info("zero-sized file (%s), nothing to do!\n",
			self->filename);
		goto out_close;
	}

	if (perf_header__read(self, self->fd) < 0) {
		pr_err("incompatible file format");
		goto out_close;
	}

	self->size = input_stat.st_size;
	return 0;

out_close:
	close(self->fd);
	self->fd = -1;
	return -1;
}

void perf_session__update_sample_type(struct perf_session *self)
<<<<<<< HEAD
{
	self->sample_type = perf_header__sample_type(&self->header);
}

int perf_session__create_kernel_maps(struct perf_session *self)
{
	int ret;
	struct rb_root *root = &self->kerninfo_root;

	ret = map_groups__create_kernel_maps(root, HOST_KERNEL_ID);
	if (ret >= 0)
		ret = map_groups__create_guest_kernel_maps(root);
=======
{
	self->sample_type = perf_header__sample_type(&self->header);
}

int perf_session__create_kernel_maps(struct perf_session *self)
{
	int ret = machine__create_kernel_maps(&self->host_machine);

	if (ret >= 0)
		ret = machines__create_guest_kernel_maps(&self->machines);
>>>>>>> f4b87dee
	return ret;
}

struct perf_session *perf_session__new(const char *filename, int mode, bool force, bool repipe)
{
	size_t len = filename ? strlen(filename) + 1 : 0;
	struct perf_session *self = zalloc(sizeof(*self) + len);

	if (self == NULL)
		goto out;

	if (perf_header__init(&self->header) < 0)
		goto out_free;

	memcpy(self->filename, filename, len);
	self->threads = RB_ROOT;
	self->hists_tree = RB_ROOT;
	self->last_match = NULL;
	self->mmap_window = 32;
	self->cwd = NULL;
	self->cwdlen = 0;
<<<<<<< HEAD
	self->unknown_events = 0;
	self->kerninfo_root = RB_ROOT;
=======
	self->machines = RB_ROOT;
	self->repipe = repipe;
	INIT_LIST_HEAD(&self->ordered_samples.samples_head);
	machine__init(&self->host_machine, "", HOST_KERNEL_ID);
>>>>>>> f4b87dee

	if (mode == O_RDONLY) {
		if (perf_session__open(self, force) < 0)
			goto out_delete;
	} else if (mode == O_WRONLY) {
		/*
		 * In O_RDONLY mode this will be performed when reading the
		 * kernel MMAP event, in event__process_mmap().
		 */
		if (perf_session__create_kernel_maps(self) < 0)
			goto out_delete;
	}

	perf_session__update_sample_type(self);
out:
	return self;
out_free:
	free(self);
	return NULL;
out_delete:
	perf_session__delete(self);
	return NULL;
}

void perf_session__delete(struct perf_session *self)
{
	perf_header__exit(&self->header);
	close(self->fd);
	free(self->cwd);
	free(self);
}

static bool symbol__match_parent_regex(struct symbol *sym)
{
	if (sym->name && !regexec(&parent_regex, sym->name, 0, NULL, 0))
		return 1;

	return 0;
}

struct map_symbol *perf_session__resolve_callchain(struct perf_session *self,
						   struct thread *thread,
						   struct ip_callchain *chain,
						   struct symbol **parent)
{
	u8 cpumode = PERF_RECORD_MISC_USER;
	unsigned int i;
	struct map_symbol *syms = calloc(chain->nr, sizeof(*syms));

	if (!syms)
		return NULL;

	for (i = 0; i < chain->nr; i++) {
		u64 ip = chain->ips[i];
		struct addr_location al;

		if (ip >= PERF_CONTEXT_MAX) {
			switch (ip) {
			case PERF_CONTEXT_HV:
				cpumode = PERF_RECORD_MISC_HYPERVISOR;	break;
			case PERF_CONTEXT_KERNEL:
				cpumode = PERF_RECORD_MISC_KERNEL;	break;
			case PERF_CONTEXT_USER:
				cpumode = PERF_RECORD_MISC_USER;	break;
			default:
				break;
			}
			continue;
		}

		al.filtered = false;
		thread__find_addr_location(thread, self, cpumode,
				MAP__FUNCTION, thread->pid, ip, &al, NULL);
		if (al.sym != NULL) {
			if (sort__has_parent && !*parent &&
			    symbol__match_parent_regex(al.sym))
				*parent = al.sym;
			if (!symbol_conf.use_callchain)
				break;
			syms[i].map = al.map;
			syms[i].sym = al.sym;
		}
	}

	return syms;
}

static int process_event_stub(event_t *event __used,
			      struct perf_session *session __used)
{
	dump_printf(": unhandled!\n");
	return 0;
}

static int process_finished_round_stub(event_t *event __used,
				       struct perf_session *session __used,
				       struct perf_event_ops *ops __used)
{
	dump_printf(": unhandled!\n");
	return 0;
}

static int process_finished_round(event_t *event,
				  struct perf_session *session,
				  struct perf_event_ops *ops);

static void perf_event_ops__fill_defaults(struct perf_event_ops *handler)
{
	if (handler->sample == NULL)
		handler->sample = process_event_stub;
	if (handler->mmap == NULL)
		handler->mmap = process_event_stub;
	if (handler->comm == NULL)
		handler->comm = process_event_stub;
	if (handler->fork == NULL)
		handler->fork = process_event_stub;
	if (handler->exit == NULL)
		handler->exit = process_event_stub;
	if (handler->lost == NULL)
		handler->lost = process_event_stub;
	if (handler->read == NULL)
		handler->read = process_event_stub;
	if (handler->throttle == NULL)
		handler->throttle = process_event_stub;
	if (handler->unthrottle == NULL)
		handler->unthrottle = process_event_stub;
	if (handler->attr == NULL)
		handler->attr = process_event_stub;
	if (handler->event_type == NULL)
		handler->event_type = process_event_stub;
	if (handler->tracing_data == NULL)
		handler->tracing_data = process_event_stub;
	if (handler->build_id == NULL)
		handler->build_id = process_event_stub;
<<<<<<< HEAD
}

static const char *event__name[] = {
	[0]			 = "TOTAL",
	[PERF_RECORD_MMAP]	 = "MMAP",
	[PERF_RECORD_LOST]	 = "LOST",
	[PERF_RECORD_COMM]	 = "COMM",
	[PERF_RECORD_EXIT]	 = "EXIT",
	[PERF_RECORD_THROTTLE]	 = "THROTTLE",
	[PERF_RECORD_UNTHROTTLE] = "UNTHROTTLE",
	[PERF_RECORD_FORK]	 = "FORK",
	[PERF_RECORD_READ]	 = "READ",
	[PERF_RECORD_SAMPLE]	 = "SAMPLE",
	[PERF_RECORD_HEADER_ATTR]	 = "ATTR",
	[PERF_RECORD_HEADER_EVENT_TYPE]	 = "EVENT_TYPE",
	[PERF_RECORD_HEADER_TRACING_DATA]	 = "TRACING_DATA",
	[PERF_RECORD_HEADER_BUILD_ID]	 = "BUILD_ID",
};

unsigned long event__total[PERF_RECORD_HEADER_MAX];

void event__print_totals(void)
{
	int i;
	for (i = 0; i < PERF_RECORD_HEADER_MAX; ++i) {
		if (!event__name[i])
			continue;
		pr_info("%10s events: %10ld\n",
			event__name[i], event__total[i]);
=======
	if (handler->finished_round == NULL) {
		if (handler->ordered_samples)
			handler->finished_round = process_finished_round;
		else
			handler->finished_round = process_finished_round_stub;
>>>>>>> f4b87dee
	}
}

void mem_bswap_64(void *src, int byte_size)
{
	u64 *m = src;

	while (byte_size > 0) {
		*m = bswap_64(*m);
		byte_size -= sizeof(u64);
		++m;
	}
}

static void event__all64_swap(event_t *self)
{
	struct perf_event_header *hdr = &self->header;
	mem_bswap_64(hdr + 1, self->header.size - sizeof(*hdr));
}

static void event__comm_swap(event_t *self)
{
	self->comm.pid = bswap_32(self->comm.pid);
	self->comm.tid = bswap_32(self->comm.tid);
}

static void event__mmap_swap(event_t *self)
{
	self->mmap.pid	 = bswap_32(self->mmap.pid);
	self->mmap.tid	 = bswap_32(self->mmap.tid);
	self->mmap.start = bswap_64(self->mmap.start);
	self->mmap.len	 = bswap_64(self->mmap.len);
	self->mmap.pgoff = bswap_64(self->mmap.pgoff);
}

static void event__task_swap(event_t *self)
{
	self->fork.pid	= bswap_32(self->fork.pid);
	self->fork.tid	= bswap_32(self->fork.tid);
	self->fork.ppid	= bswap_32(self->fork.ppid);
	self->fork.ptid	= bswap_32(self->fork.ptid);
	self->fork.time	= bswap_64(self->fork.time);
}

static void event__read_swap(event_t *self)
{
	self->read.pid		= bswap_32(self->read.pid);
	self->read.tid		= bswap_32(self->read.tid);
	self->read.value	= bswap_64(self->read.value);
	self->read.time_enabled	= bswap_64(self->read.time_enabled);
	self->read.time_running	= bswap_64(self->read.time_running);
	self->read.id		= bswap_64(self->read.id);
}

static void event__attr_swap(event_t *self)
{
	size_t size;

	self->attr.attr.type		= bswap_32(self->attr.attr.type);
	self->attr.attr.size		= bswap_32(self->attr.attr.size);
	self->attr.attr.config		= bswap_64(self->attr.attr.config);
	self->attr.attr.sample_period	= bswap_64(self->attr.attr.sample_period);
	self->attr.attr.sample_type	= bswap_64(self->attr.attr.sample_type);
	self->attr.attr.read_format	= bswap_64(self->attr.attr.read_format);
	self->attr.attr.wakeup_events	= bswap_32(self->attr.attr.wakeup_events);
	self->attr.attr.bp_type		= bswap_32(self->attr.attr.bp_type);
	self->attr.attr.bp_addr		= bswap_64(self->attr.attr.bp_addr);
	self->attr.attr.bp_len		= bswap_64(self->attr.attr.bp_len);

	size = self->header.size;
	size -= (void *)&self->attr.id - (void *)self;
	mem_bswap_64(self->attr.id, size);
}

static void event__event_type_swap(event_t *self)
{
	self->event_type.event_type.event_id =
		bswap_64(self->event_type.event_type.event_id);
}

static void event__tracing_data_swap(event_t *self)
{
	self->tracing_data.size = bswap_32(self->tracing_data.size);
}

typedef void (*event__swap_op)(event_t *self);

static event__swap_op event__swap_ops[] = {
	[PERF_RECORD_MMAP]   = event__mmap_swap,
	[PERF_RECORD_COMM]   = event__comm_swap,
	[PERF_RECORD_FORK]   = event__task_swap,
	[PERF_RECORD_EXIT]   = event__task_swap,
	[PERF_RECORD_LOST]   = event__all64_swap,
	[PERF_RECORD_READ]   = event__read_swap,
	[PERF_RECORD_SAMPLE] = event__all64_swap,
	[PERF_RECORD_HEADER_ATTR]   = event__attr_swap,
	[PERF_RECORD_HEADER_EVENT_TYPE]   = event__event_type_swap,
	[PERF_RECORD_HEADER_TRACING_DATA]   = event__tracing_data_swap,
	[PERF_RECORD_HEADER_BUILD_ID]   = NULL,
	[PERF_RECORD_HEADER_MAX]    = NULL,
};

struct sample_queue {
	u64			timestamp;
	struct sample_event	*event;
	struct list_head	list;
};

static void flush_sample_queue(struct perf_session *s,
			       struct perf_event_ops *ops)
{
	struct list_head *head = &s->ordered_samples.samples_head;
	u64 limit = s->ordered_samples.next_flush;
	struct sample_queue *tmp, *iter;

	if (!ops->ordered_samples || !limit)
		return;

	list_for_each_entry_safe(iter, tmp, head, list) {
		if (iter->timestamp > limit)
			return;

		if (iter == s->ordered_samples.last_inserted)
			s->ordered_samples.last_inserted = NULL;

		ops->sample((event_t *)iter->event, s);

		s->ordered_samples.last_flush = iter->timestamp;
		list_del(&iter->list);
		free(iter->event);
		free(iter);
	}
}

/*
 * When perf record finishes a pass on every buffers, it records this pseudo
 * event.
 * We record the max timestamp t found in the pass n.
 * Assuming these timestamps are monotonic across cpus, we know that if
 * a buffer still has events with timestamps below t, they will be all
 * available and then read in the pass n + 1.
 * Hence when we start to read the pass n + 2, we can safely flush every
 * events with timestamps below t.
 *
 *    ============ PASS n =================
 *       CPU 0         |   CPU 1
 *                     |
 *    cnt1 timestamps  |   cnt2 timestamps
 *          1          |         2
 *          2          |         3
 *          -          |         4  <--- max recorded
 *
 *    ============ PASS n + 1 ==============
 *       CPU 0         |   CPU 1
 *                     |
 *    cnt1 timestamps  |   cnt2 timestamps
 *          3          |         5
 *          4          |         6
 *          5          |         7 <---- max recorded
 *
 *      Flush every events below timestamp 4
 *
 *    ============ PASS n + 2 ==============
 *       CPU 0         |   CPU 1
 *                     |
 *    cnt1 timestamps  |   cnt2 timestamps
 *          6          |         8
 *          7          |         9
 *          -          |         10
 *
 *      Flush every events below timestamp 7
 *      etc...
 */
static int process_finished_round(event_t *event __used,
				  struct perf_session *session,
				  struct perf_event_ops *ops)
{
	flush_sample_queue(session, ops);
	session->ordered_samples.next_flush = session->ordered_samples.max_timestamp;

	return 0;
}

static void __queue_sample_end(struct sample_queue *new, struct list_head *head)
{
	struct sample_queue *iter;

	list_for_each_entry_reverse(iter, head, list) {
		if (iter->timestamp < new->timestamp) {
			list_add(&new->list, &iter->list);
			return;
		}
	}

	list_add(&new->list, head);
}

static void __queue_sample_before(struct sample_queue *new,
				  struct sample_queue *iter,
				  struct list_head *head)
{
	list_for_each_entry_continue_reverse(iter, head, list) {
		if (iter->timestamp < new->timestamp) {
			list_add(&new->list, &iter->list);
			return;
		}
	}

	list_add(&new->list, head);
}

static void __queue_sample_after(struct sample_queue *new,
				 struct sample_queue *iter,
				 struct list_head *head)
{
	list_for_each_entry_continue(iter, head, list) {
		if (iter->timestamp > new->timestamp) {
			list_add_tail(&new->list, &iter->list);
			return;
		}
	}
	list_add_tail(&new->list, head);
}

/* The queue is ordered by time */
static void __queue_sample_event(struct sample_queue *new,
				 struct perf_session *s)
{
	struct sample_queue *last_inserted = s->ordered_samples.last_inserted;
	struct list_head *head = &s->ordered_samples.samples_head;


	if (!last_inserted) {
		__queue_sample_end(new, head);
		return;
	}

	/*
	 * Most of the time the current event has a timestamp
	 * very close to the last event inserted, unless we just switched
	 * to another event buffer. Having a sorting based on a list and
	 * on the last inserted event that is close to the current one is
	 * probably more efficient than an rbtree based sorting.
	 */
	if (last_inserted->timestamp >= new->timestamp)
		__queue_sample_before(new, last_inserted, head);
	else
		__queue_sample_after(new, last_inserted, head);
}

static int queue_sample_event(event_t *event, struct sample_data *data,
			      struct perf_session *s)
{
	u64 timestamp = data->time;
	struct sample_queue *new;


	if (timestamp < s->ordered_samples.last_flush) {
		printf("Warning: Timestamp below last timeslice flush\n");
		return -EINVAL;
	}

	new = malloc(sizeof(*new));
	if (!new)
		return -ENOMEM;

	new->timestamp = timestamp;

	new->event = malloc(event->header.size);
	if (!new->event) {
		free(new);
		return -ENOMEM;
	}

	memcpy(new->event, event, event->header.size);

	__queue_sample_event(new, s);
	s->ordered_samples.last_inserted = new;

	if (new->timestamp > s->ordered_samples.max_timestamp)
		s->ordered_samples.max_timestamp = new->timestamp;

	return 0;
}

static int perf_session__process_sample(event_t *event, struct perf_session *s,
					struct perf_event_ops *ops)
{
	struct sample_data data;

	if (!ops->ordered_samples)
		return ops->sample(event, s);

	bzero(&data, sizeof(struct sample_data));
	event__parse_sample(event, s->sample_type, &data);

	queue_sample_event(event, &data, s);

	return 0;
}

static int perf_session__process_event(struct perf_session *self,
				       event_t *event,
				       struct perf_event_ops *ops,
				       u64 offset, u64 head)
{
	trace_event(event);

	if (event->header.type < PERF_RECORD_HEADER_MAX) {
		dump_printf("%#Lx [%#x]: PERF_RECORD_%s",
			    offset + head, event->header.size,
			    event__name[event->header.type]);
		hists__inc_nr_events(&self->hists, event->header.type);
	}

	if (self->header.needs_swap && event__swap_ops[event->header.type])
		event__swap_ops[event->header.type](event);

	switch (event->header.type) {
	case PERF_RECORD_SAMPLE:
		return perf_session__process_sample(event, self, ops);
	case PERF_RECORD_MMAP:
		return ops->mmap(event, self);
	case PERF_RECORD_COMM:
		return ops->comm(event, self);
	case PERF_RECORD_FORK:
		return ops->fork(event, self);
	case PERF_RECORD_EXIT:
		return ops->exit(event, self);
	case PERF_RECORD_LOST:
		return ops->lost(event, self);
	case PERF_RECORD_READ:
		return ops->read(event, self);
	case PERF_RECORD_THROTTLE:
		return ops->throttle(event, self);
	case PERF_RECORD_UNTHROTTLE:
		return ops->unthrottle(event, self);
	case PERF_RECORD_HEADER_ATTR:
		return ops->attr(event, self);
	case PERF_RECORD_HEADER_EVENT_TYPE:
		return ops->event_type(event, self);
	case PERF_RECORD_HEADER_TRACING_DATA:
		/* setup for reading amidst mmap */
		lseek(self->fd, offset + head, SEEK_SET);
		return ops->tracing_data(event, self);
	case PERF_RECORD_HEADER_BUILD_ID:
		return ops->build_id(event, self);
<<<<<<< HEAD
=======
	case PERF_RECORD_FINISHED_ROUND:
		return ops->finished_round(event, self, ops);
>>>>>>> f4b87dee
	default:
		++self->hists.stats.nr_unknown_events;
		return -1;
	}
}

void perf_event_header__bswap(struct perf_event_header *self)
{
	self->type = bswap_32(self->type);
	self->misc = bswap_16(self->misc);
	self->size = bswap_16(self->size);
}

static struct thread *perf_session__register_idle_thread(struct perf_session *self)
<<<<<<< HEAD
=======
{
	struct thread *thread = perf_session__findnew(self, 0);

	if (thread == NULL || thread__set_comm(thread, "swapper")) {
		pr_err("problem inserting idle task.\n");
		thread = NULL;
	}

	return thread;
}

int do_read(int fd, void *buf, size_t size)
{
	void *buf_start = buf;

	while (size) {
		int ret = read(fd, buf, size);

		if (ret <= 0)
			return ret;

		size -= ret;
		buf += ret;
	}

	return buf - buf_start;
}

#define session_done()	(*(volatile int *)(&session_done))
volatile int session_done;

static int __perf_session__process_pipe_events(struct perf_session *self,
					       struct perf_event_ops *ops)
>>>>>>> f4b87dee
{
	event_t event;
	uint32_t size;
	int skip = 0;
	u64 head;
	int err;
	void *p;

	perf_event_ops__fill_defaults(ops);

	head = 0;
more:
	err = do_read(self->fd, &event, sizeof(struct perf_event_header));
	if (err <= 0) {
		if (err == 0)
			goto done;

		pr_err("failed to read event header\n");
		goto out_err;
	}

	if (self->header.needs_swap)
		perf_event_header__bswap(&event.header);

	size = event.header.size;
	if (size == 0)
		size = 8;

	p = &event;
	p += sizeof(struct perf_event_header);

	if (size - sizeof(struct perf_event_header)) {
		err = do_read(self->fd, p,
			      size - sizeof(struct perf_event_header));
		if (err <= 0) {
			if (err == 0) {
				pr_err("unexpected end of event stream\n");
				goto done;
			}

			pr_err("failed to read event data\n");
			goto out_err;
		}
	}

	if (size == 0 ||
	    (skip = perf_session__process_event(self, &event, ops,
						0, head)) < 0) {
		dump_printf("%#Lx [%#x]: skipping unknown header type: %d\n",
			    head, event.header.size, event.header.type);
		/*
		 * assume we lost track of the stream, check alignment, and
		 * increment a single u64 in the hope to catch on again 'soon'.
		 */
		if (unlikely(head & 7))
			head &= ~7ULL;

		size = 8;
	}

	head += size;

	dump_printf("\n%#Lx [%#x]: event: %d\n",
		    head, event.header.size, event.header.type);

	if (skip > 0)
		head += skip;

	if (!session_done())
		goto more;
done:
	err = 0;
out_err:
	return err;
}

int do_read(int fd, void *buf, size_t size)
{
	void *buf_start = buf;

	while (size) {
		int ret = read(fd, buf, size);

		if (ret <= 0)
			return ret;

		size -= ret;
		buf += ret;
	}

	return buf - buf_start;
}

#define session_done()	(*(volatile int *)(&session_done))
volatile int session_done;

static int __perf_session__process_pipe_events(struct perf_session *self,
					       struct perf_event_ops *ops)
{
	event_t event;
	uint32_t size;
	int skip = 0;
	u64 head;
	int err;
	void *p;

	perf_event_ops__fill_defaults(ops);

	head = 0;
more:
	err = do_read(self->fd, &event, sizeof(struct perf_event_header));
	if (err <= 0) {
		if (err == 0)
			goto done;

		pr_err("failed to read event header\n");
		goto out_err;
	}

	if (self->header.needs_swap)
		perf_event_header__bswap(&event.header);

	size = event.header.size;
	if (size == 0)
		size = 8;

	p = &event;
	p += sizeof(struct perf_event_header);

	err = do_read(self->fd, p, size - sizeof(struct perf_event_header));
	if (err <= 0) {
		if (err == 0) {
			pr_err("unexpected end of event stream\n");
			goto done;
		}

		pr_err("failed to read event data\n");
		goto out_err;
	}

	if (size == 0 ||
	    (skip = perf_session__process_event(self, &event, ops,
						0, head)) < 0) {
		dump_printf("%#Lx [%#x]: skipping unknown header type: %d\n",
			    head, event.header.size, event.header.type);
		/*
		 * assume we lost track of the stream, check alignment, and
		 * increment a single u64 in the hope to catch on again 'soon'.
		 */
		if (unlikely(head & 7))
			head &= ~7ULL;

		size = 8;
	}

	head += size;

	dump_printf("\n%#Lx [%#x]: event: %d\n",
		    head, event.header.size, event.header.type);

	if (skip > 0)
		head += skip;

	if (!session_done())
		goto more;
done:
	err = 0;
out_err:
	return err;
}

int __perf_session__process_events(struct perf_session *self,
				   u64 data_offset, u64 data_size,
				   u64 file_size, struct perf_event_ops *ops)
{
	int err, mmap_prot, mmap_flags;
	u64 head, shift;
	u64 offset = 0;
	size_t	page_size;
	event_t *event;
	uint32_t size;
	char *buf;
	struct ui_progress *progress = ui_progress__new("Processing events...",
							self->size);
	if (progress == NULL)
		return -1;

	perf_event_ops__fill_defaults(ops);

	page_size = sysconf(_SC_PAGESIZE);

	head = data_offset;
	shift = page_size * (head / page_size);
	offset += shift;
	head -= shift;

	mmap_prot  = PROT_READ;
	mmap_flags = MAP_SHARED;

	if (self->header.needs_swap) {
		mmap_prot  |= PROT_WRITE;
		mmap_flags = MAP_PRIVATE;
	}
remap:
	buf = mmap(NULL, page_size * self->mmap_window, mmap_prot,
		   mmap_flags, self->fd, offset);
	if (buf == MAP_FAILED) {
		pr_err("failed to mmap file\n");
		err = -errno;
		goto out_err;
	}

more:
	event = (event_t *)(buf + head);
	ui_progress__update(progress, offset);

	if (self->header.needs_swap)
		perf_event_header__bswap(&event->header);
	size = event->header.size;
	if (size == 0)
		size = 8;

	if (head + event->header.size >= page_size * self->mmap_window) {
		int munmap_ret;

		shift = page_size * (head / page_size);

		munmap_ret = munmap(buf, page_size * self->mmap_window);
		assert(munmap_ret == 0);

		offset += shift;
		head -= shift;
		goto remap;
	}

	size = event->header.size;

	dump_printf("\n%#Lx [%#x]: event: %d\n",
		    offset + head, event->header.size, event->header.type);

	if (size == 0 ||
	    perf_session__process_event(self, event, ops, offset, head) < 0) {
		dump_printf("%#Lx [%#x]: skipping unknown header type: %d\n",
			    offset + head, event->header.size,
			    event->header.type);
		/*
		 * assume we lost track of the stream, check alignment, and
		 * increment a single u64 in the hope to catch on again 'soon'.
		 */
		if (unlikely(head & 7))
			head &= ~7ULL;

		size = 8;
	}

	head += size;

	if (offset + head >= data_offset + data_size)
		goto done;

	if (offset + head < file_size)
		goto more;
done:
	err = 0;
	/* do the final flush for ordered samples */
	self->ordered_samples.next_flush = ULLONG_MAX;
	flush_sample_queue(self, ops);
out_err:
	ui_progress__delete(progress);
	return err;
}

int perf_session__process_events(struct perf_session *self,
				 struct perf_event_ops *ops)
{
	int err;

	if (perf_session__register_idle_thread(self) == NULL)
		return -ENOMEM;

	if (!symbol_conf.full_paths) {
		char bf[PATH_MAX];

		if (getcwd(bf, sizeof(bf)) == NULL) {
			err = -errno;
out_getcwd_err:
			pr_err("failed to get the current directory\n");
			goto out_err;
		}
		self->cwd = strdup(bf);
		if (self->cwd == NULL) {
			err = -ENOMEM;
			goto out_getcwd_err;
		}
		self->cwdlen = strlen(self->cwd);
	}

	if (!self->fd_pipe)
		err = __perf_session__process_events(self,
						     self->header.data_offset,
						     self->header.data_size,
						     self->size, ops);
	else
		err = __perf_session__process_pipe_events(self, ops);
out_err:
	return err;
}

bool perf_session__has_traces(struct perf_session *self, const char *msg)
{
	if (!(self->sample_type & PERF_SAMPLE_RAW)) {
		pr_err("No trace sample to read. Did you call 'perf %s'?\n", msg);
		return false;
	}

	return true;
}

int perf_session__set_kallsyms_ref_reloc_sym(struct map **maps,
					     const char *symbol_name,
					     u64 addr)
{
	char *bracket;
	enum map_type i;
	struct ref_reloc_sym *ref;

	ref = zalloc(sizeof(struct ref_reloc_sym));
	if (ref == NULL)
		return -ENOMEM;

	ref->name = strdup(symbol_name);
	if (ref->name == NULL) {
		free(ref);
		return -ENOMEM;
	}

	bracket = strchr(ref->name, ']');
	if (bracket)
		*bracket = '\0';

	ref->addr = addr;

	for (i = 0; i < MAP__NR_TYPES; ++i) {
		struct kmap *kmap = map__kmap(maps[i]);
		kmap->ref_reloc_sym = ref;
	}

	return 0;
<<<<<<< HEAD
=======
}

size_t perf_session__fprintf_dsos(struct perf_session *self, FILE *fp)
{
	return __dsos__fprintf(&self->host_machine.kernel_dsos, fp) +
	       __dsos__fprintf(&self->host_machine.user_dsos, fp) +
	       machines__fprintf_dsos(&self->machines, fp);
>>>>>>> f4b87dee
}<|MERGE_RESOLUTION|>--- conflicted
+++ resolved
@@ -63,20 +63,6 @@
 }
 
 void perf_session__update_sample_type(struct perf_session *self)
-<<<<<<< HEAD
-{
-	self->sample_type = perf_header__sample_type(&self->header);
-}
-
-int perf_session__create_kernel_maps(struct perf_session *self)
-{
-	int ret;
-	struct rb_root *root = &self->kerninfo_root;
-
-	ret = map_groups__create_kernel_maps(root, HOST_KERNEL_ID);
-	if (ret >= 0)
-		ret = map_groups__create_guest_kernel_maps(root);
-=======
 {
 	self->sample_type = perf_header__sample_type(&self->header);
 }
@@ -87,7 +73,6 @@
 
 	if (ret >= 0)
 		ret = machines__create_guest_kernel_maps(&self->machines);
->>>>>>> f4b87dee
 	return ret;
 }
 
@@ -109,15 +94,10 @@
 	self->mmap_window = 32;
 	self->cwd = NULL;
 	self->cwdlen = 0;
-<<<<<<< HEAD
-	self->unknown_events = 0;
-	self->kerninfo_root = RB_ROOT;
-=======
 	self->machines = RB_ROOT;
 	self->repipe = repipe;
 	INIT_LIST_HEAD(&self->ordered_samples.samples_head);
 	machine__init(&self->host_machine, "", HOST_KERNEL_ID);
->>>>>>> f4b87dee
 
 	if (mode == O_RDONLY) {
 		if (perf_session__open(self, force) < 0)
@@ -252,43 +232,11 @@
 		handler->tracing_data = process_event_stub;
 	if (handler->build_id == NULL)
 		handler->build_id = process_event_stub;
-<<<<<<< HEAD
-}
-
-static const char *event__name[] = {
-	[0]			 = "TOTAL",
-	[PERF_RECORD_MMAP]	 = "MMAP",
-	[PERF_RECORD_LOST]	 = "LOST",
-	[PERF_RECORD_COMM]	 = "COMM",
-	[PERF_RECORD_EXIT]	 = "EXIT",
-	[PERF_RECORD_THROTTLE]	 = "THROTTLE",
-	[PERF_RECORD_UNTHROTTLE] = "UNTHROTTLE",
-	[PERF_RECORD_FORK]	 = "FORK",
-	[PERF_RECORD_READ]	 = "READ",
-	[PERF_RECORD_SAMPLE]	 = "SAMPLE",
-	[PERF_RECORD_HEADER_ATTR]	 = "ATTR",
-	[PERF_RECORD_HEADER_EVENT_TYPE]	 = "EVENT_TYPE",
-	[PERF_RECORD_HEADER_TRACING_DATA]	 = "TRACING_DATA",
-	[PERF_RECORD_HEADER_BUILD_ID]	 = "BUILD_ID",
-};
-
-unsigned long event__total[PERF_RECORD_HEADER_MAX];
-
-void event__print_totals(void)
-{
-	int i;
-	for (i = 0; i < PERF_RECORD_HEADER_MAX; ++i) {
-		if (!event__name[i])
-			continue;
-		pr_info("%10s events: %10ld\n",
-			event__name[i], event__total[i]);
-=======
 	if (handler->finished_round == NULL) {
 		if (handler->ordered_samples)
 			handler->finished_round = process_finished_round;
 		else
 			handler->finished_round = process_finished_round_stub;
->>>>>>> f4b87dee
 	}
 }
 
@@ -636,11 +584,8 @@
 		return ops->tracing_data(event, self);
 	case PERF_RECORD_HEADER_BUILD_ID:
 		return ops->build_id(event, self);
-<<<<<<< HEAD
-=======
 	case PERF_RECORD_FINISHED_ROUND:
 		return ops->finished_round(event, self, ops);
->>>>>>> f4b87dee
 	default:
 		++self->hists.stats.nr_unknown_events;
 		return -1;
@@ -655,8 +600,6 @@
 }
 
 static struct thread *perf_session__register_idle_thread(struct perf_session *self)
-<<<<<<< HEAD
-=======
 {
 	struct thread *thread = perf_session__findnew(self, 0);
 
@@ -690,7 +633,6 @@
 
 static int __perf_session__process_pipe_events(struct perf_session *self,
 					       struct perf_event_ops *ops)
->>>>>>> f4b87dee
 {
 	event_t event;
 	uint32_t size;
@@ -734,101 +676,6 @@
 			pr_err("failed to read event data\n");
 			goto out_err;
 		}
-	}
-
-	if (size == 0 ||
-	    (skip = perf_session__process_event(self, &event, ops,
-						0, head)) < 0) {
-		dump_printf("%#Lx [%#x]: skipping unknown header type: %d\n",
-			    head, event.header.size, event.header.type);
-		/*
-		 * assume we lost track of the stream, check alignment, and
-		 * increment a single u64 in the hope to catch on again 'soon'.
-		 */
-		if (unlikely(head & 7))
-			head &= ~7ULL;
-
-		size = 8;
-	}
-
-	head += size;
-
-	dump_printf("\n%#Lx [%#x]: event: %d\n",
-		    head, event.header.size, event.header.type);
-
-	if (skip > 0)
-		head += skip;
-
-	if (!session_done())
-		goto more;
-done:
-	err = 0;
-out_err:
-	return err;
-}
-
-int do_read(int fd, void *buf, size_t size)
-{
-	void *buf_start = buf;
-
-	while (size) {
-		int ret = read(fd, buf, size);
-
-		if (ret <= 0)
-			return ret;
-
-		size -= ret;
-		buf += ret;
-	}
-
-	return buf - buf_start;
-}
-
-#define session_done()	(*(volatile int *)(&session_done))
-volatile int session_done;
-
-static int __perf_session__process_pipe_events(struct perf_session *self,
-					       struct perf_event_ops *ops)
-{
-	event_t event;
-	uint32_t size;
-	int skip = 0;
-	u64 head;
-	int err;
-	void *p;
-
-	perf_event_ops__fill_defaults(ops);
-
-	head = 0;
-more:
-	err = do_read(self->fd, &event, sizeof(struct perf_event_header));
-	if (err <= 0) {
-		if (err == 0)
-			goto done;
-
-		pr_err("failed to read event header\n");
-		goto out_err;
-	}
-
-	if (self->header.needs_swap)
-		perf_event_header__bswap(&event.header);
-
-	size = event.header.size;
-	if (size == 0)
-		size = 8;
-
-	p = &event;
-	p += sizeof(struct perf_event_header);
-
-	err = do_read(self->fd, p, size - sizeof(struct perf_event_header));
-	if (err <= 0) {
-		if (err == 0) {
-			pr_err("unexpected end of event stream\n");
-			goto done;
-		}
-
-		pr_err("failed to read event data\n");
-		goto out_err;
 	}
 
 	if (size == 0 ||
@@ -1039,8 +886,6 @@
 	}
 
 	return 0;
-<<<<<<< HEAD
-=======
 }
 
 size_t perf_session__fprintf_dsos(struct perf_session *self, FILE *fp)
@@ -1048,5 +893,4 @@
 	return __dsos__fprintf(&self->host_machine.kernel_dsos, fp) +
 	       __dsos__fprintf(&self->host_machine.user_dsos, fp) +
 	       machines__fprintf_dsos(&self->machines, fp);
->>>>>>> f4b87dee
 }