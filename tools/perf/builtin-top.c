--- conflicted
+++ resolved
@@ -71,11 +71,7 @@
 static bool			inherit				=  false;
 static int			profile_cpu			=     -1;
 static int			nr_cpus				=      0;
-<<<<<<< HEAD
-static unsigned int		realtime_prio			=      0;
-=======
 static int			realtime_prio			=      0;
->>>>>>> f4b87dee
 static bool			group				=  false;
 static unsigned int		page_size;
 static unsigned int		mmap_pages			=     16;
@@ -858,11 +854,7 @@
 		case 'Q':
 			printf("exiting.\n");
 			if (dump_symtab)
-<<<<<<< HEAD
-				dsos__fprintf(&session->kerninfo_root, stderr);
-=======
 				perf_session__fprintf_dsos(session, stderr);
->>>>>>> f4b87dee
 			exit(0);
 		case 's':
 			prompt_symbol(&sym_filter_entry, "Enter details symbol");
@@ -990,11 +982,7 @@
 	u64 ip = self->ip.ip;
 	struct sym_entry *syme;
 	struct addr_location al;
-<<<<<<< HEAD
-	struct kernel_info *kerninfo;
-=======
 	struct machine *machine;
->>>>>>> f4b87dee
 	u8 origin = self->header.misc & PERF_RECORD_MISC_CPUMODE_MASK;
 
 	++samples;
@@ -1004,30 +992,17 @@
 		++us_samples;
 		if (hide_user_symbols)
 			return;
-<<<<<<< HEAD
-		kerninfo = kerninfo__findhost(&session->kerninfo_root);
-=======
 		machine = perf_session__find_host_machine(session);
->>>>>>> f4b87dee
 		break;
 	case PERF_RECORD_MISC_KERNEL:
 		++kernel_samples;
 		if (hide_kernel_symbols)
 			return;
-<<<<<<< HEAD
-		kerninfo = kerninfo__findhost(&session->kerninfo_root);
-		break;
-	case PERF_RECORD_MISC_GUEST_KERNEL:
-		++guest_kernel_samples;
-		kerninfo = kerninfo__find(&session->kerninfo_root,
-					  self->ip.pid);
-=======
 		machine = perf_session__find_host_machine(session);
 		break;
 	case PERF_RECORD_MISC_GUEST_KERNEL:
 		++guest_kernel_samples;
 		machine = perf_session__find_machine(session, self->ip.pid);
->>>>>>> f4b87dee
 		break;
 	case PERF_RECORD_MISC_GUEST_USER:
 		++guest_us_samples;
@@ -1040,21 +1015,13 @@
 		return;
 	}
 
-<<<<<<< HEAD
-	if (!kerninfo && perf_guest) {
-=======
 	if (!machine && perf_guest) {
->>>>>>> f4b87dee
 		pr_err("Can't find guest [%d]'s kernel information\n",
 			self->ip.pid);
 		return;
 	}
 
-<<<<<<< HEAD
-	if (self->header.misc & PERF_RECORD_MISC_EXACT)
-=======
 	if (self->header.misc & PERF_RECORD_MISC_EXACT_IP)
->>>>>>> f4b87dee
 		exact_samples++;
 
 	if (event__preprocess_sample(self, session, &al, symbol_filter) < 0 ||
@@ -1073,11 +1040,7 @@
 		 * --hide-kernel-symbols, even if the user specifies an
 		 * invalid --vmlinux ;-)
 		 */
-<<<<<<< HEAD
-		if (al.map == kerninfo->vmlinux_maps[MAP__FUNCTION] &&
-=======
 		if (al.map == machine->vmlinux_maps[MAP__FUNCTION] &&
->>>>>>> f4b87dee
 		    RB_EMPTY_ROOT(&al.map->dso->symbols[MAP__FUNCTION])) {
 			pr_err("The %s file can't be used\n",
 			       symbol_conf.vmlinux_name);
