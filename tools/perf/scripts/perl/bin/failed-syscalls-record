--- conflicted
+++ resolved
@@ -1,6 +1,2 @@
 #!/bin/bash
-<<<<<<< HEAD
-perf record -c 1 -f -a -M -R -e raw_syscalls:sys_exit $@
-=======
-perf record -a -e raw_syscalls:sys_exit $@
->>>>>>> f4b87dee
+perf record -a -e raw_syscalls:sys_exit $@